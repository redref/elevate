var env = {
    preview: false, // Must be false in release
<<<<<<< HEAD
    buildNumber: 33, // 0.7.0
=======
    buildNumber: 34, // 0.7.1
>>>>>>> 71fbdef1
    analyticsTrackingID: 'UA-51167057-4', // prod:'UA-51167057-4', test:'UA-51167057-5'
    forceUpdated: false, // Must be false in release
    debugMode: false, // Must be false in release
    useActivityStreamCache: true // Must be true in release
};<|MERGE_RESOLUTION|>--- conflicted
+++ resolved
@@ -1,10 +1,6 @@
 var env = {
     preview: false, // Must be false in release
-<<<<<<< HEAD
-    buildNumber: 33, // 0.7.0
-=======
     buildNumber: 34, // 0.7.1
->>>>>>> 71fbdef1
     analyticsTrackingID: 'UA-51167057-4', // prod:'UA-51167057-4', test:'UA-51167057-5'
     forceUpdated: false, // Must be false in release
     debugMode: false, // Must be false in release
