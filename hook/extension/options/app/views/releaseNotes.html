<div class="container-fluid">
    <div class="row">
        <div class="col-xs-12 col-md-8">
            <div class="changelog">
                <h1>Release notes</h1>
                <div class="release">
                    <div class="release">
                        <h2>
                        Version 0.4.8
                        </h2>
                        <div>
                            Add Surface Area of your activities (raceshape EREA)
                            <br/>Normalized Power (TrainingPeaks trademarked term) removed. Profit to "Weighted Power" data now
                            <br/>Intensity Factor (TrainingPeaks trademarked term) removed. Profit to "Punch Factor" data now
                            <br/>Prepare better veloviewer.com integration (waiting for veloviewer.com side now...)
                            <br/>Bugs fixes
                        </div>
                    </div>
                    <div class="release">
                        <h2>
                        Version 0.4.7
                        </h2>
                        <div>
                            Inform runners about: "Running Extended Data Features (like current cycling features) will be very soon available in version 0.5.x"
                        </div>
                    </div>
                    <div class="release">
                        <h2>
                        Version 0.4.6
                        </h2>
                        <div>
                            Activity flash code in activities for Strava mobile App
                            <br/>Fix bug wheere miles displayed even if metrics chosen in activities
                        </div>
                    </div>
                    <div class="release">
                        <h2>
                        Version 0.4.5
                        </h2>
                        <div>
                            Fast fix from version 0.4.4. Sry for this...
                        </div>
                    </div>
                    <div class="release">
                        <h2>
                        Version 0.4.4
                        </h2>
                        <div>
                            Fix unable to remove FTP value in options page
                            <br/>Improving code to save time later... Invisible on your screen :)
                        </div>
                    </div>
                    <div class="release">
                        <h2>
                        Version 0.4.3
                        </h2>
                        <div>
                            Minor fixes
                        </div>
                    </div>
                    <div class="release">
                        <h2>
                        Version 0.4.2
                        </h2>
                        <div>
                            Minor fixes
                        </div>
                    </div>
                    <div class="release">
                        <h2>
                        Version 0.4.1
                        </h2>
                        <div>
                            Options GUI look better especially on checkboxes
                            <br/> Minor fixes
                        </div>
                    </div>
                    <div class="release">
                        <h2>
                        Version 0.4.0
                        </h2>
                        <div>
                            Heart Rate Reserve zones distribution now customizable
                            <br/>New options UI made with angularjs and bootstrap
                            <br/>Fix Unable to fetch athlete bike odo
                            <br/>Others tiny fixes
                        </div>
                    </div>
                    <div class="release">
                        <h2>
                        Version 0.3.9
                    </h2>
                        <div>
                            Fix kom-map to achievement-map
                        </div>
                    </div>

                    <div class="release">
                        <h2>
                        Version 0.3.8
                    </h2>
                        <div>
                            Fix nearby segment icons away
                        </div>
                    </div>
                    <div class="release">
                        <h2>
                                Version 0.3.7
                            </h2>
                        <div>
                            Add nearby cycling+running segments added on segment page
                            <br/>Add average pace in cycling activities
                            <br/>Add lower quartile power, median power and upper quartile power in cycling activities
                            <br/>Fixed: Unable to see StravaPlus icon menu when highlight option is on.
                        </div>
                        <div class="release">
                            <h2>
                                Version 0.3.6
                            </h2>
                            <div>
<<<<<<< HEAD
                                Cadence/Cadence extended data is now computed while moving.
                                <br/>Fix wrong "Harmonized Power" for riders with power meter.
=======
                                Cadence/Pedaling extended data is now computed while moving.
                                <br/>Fix wrong "Weighted Power" for riders with power meter.
>>>>>>> 3599ab09
                                <br/>Others minor bug fixes
                            </div>
                        </div>
                        <div class="release">
                            <h2>
                                Version 0.3.2 to 0.3.5
                            </h2>
                            <div>
                                Fixed display text glitches on some pages
                                <br/>StravaPlus menu icon orange
                                <br/>Others minor bug fixes
                            </div>
                        </div>
                        <div class="release">
                            <h2>
                                Version 0.3.1
                            </h2>
                            <div>
                                Big changes in extension core: Ext recoded from scratch in order to fix memory leaks from v0.2.0 and make new evolutions easier
                                <br/>Bike activities extended data new look. Possibility to get the activity extended data panel hidden on load
                                <br/>Cache management of bike Odo for bike activities, force refresh possible
                                <br/>Fixing hide challenges and new routes which broken in new Strava.com update
                                <br/>New StravaPlus design
                                <br/>Bug fixes
                                <br/>
                            </div>
                        </div>
                        <div class="release">
                            <h2>
                                Version 0.2.0
                            </h2>
                            <div>
                                Add TRIMP (TRaining IMPulse) value to cycling activities. The old stress score has been removed, not relevant any more now.
                                <br/>Add Heart Rate Reserve (%HRR) value to cycling activities.
                                <br/>Add Octo zones distribution of Heart Rate Reserve (%HRR) in minutes to cycling activities.
                                <br/>"Motivation score" now become "Toughness Factor" Standard deviation bug fix of possible square root of negative variance..
                            </div>
                        </div>
                        <div class="release">
                            <h2>
                                Version 0.1.13
                            </h2>
                            <div>
                                Add standard deviation speed data for cycling activities
                                <br/>Add Cadence data for cycling activities: cadence %, cadence Time and crank revolutions. A cadence meter needed to get that
                                <br/>
                            </div>
                        </div>
                        <div class="release">
                            <h2>
                                Version 0.1.12
                            </h2>
                            <div>
                                Add Lower Quartile, Median and Upper Quartile speed data for cycling activities
                                <br/>Add helpers when click on added data in cycling activities
                                <br/>Add cache system to store analysis data in localStorage which may are long to be computed. The cache is reused when you reload an activity which has one.
                                <br/>
                            </div>
                        </div>
                        <div class="release">
                            <h2>
                                Version 0.1.11
                            </h2>
                            <div>
                                More Stable
                                <br/>Prepare future for big features...
                                <br/>
                            </div>
                        </div>
                        <div class="release">
                            <h2>
                                Version 0.1.10
                            </h2>
                            <div>
                                Add Watts/KG for cycling activities
                                <br/>Add VeloViewer Challenges Trophy Cabinet to StravaPlus menu
                                <br/>
                            </div>
                        </div>
                        <div class="release">
                            <h2>
                                Version 0.1.9
                            </h2>
                            <div>
                                Bike odo on activities back
                                <br/>Weighted Power calculation adjusted for cycling activities
                                <br/>
                            </div>
                        </div>
                        <div class="release">
                            <h2>
                                Version 0.1.8
                            </h2>
                            <div>
                                Add Estimated Weighted Power for cycling activities
                                <br/>Add Estimated Variability Index for cycling activities
                                <br/>Add Estimated Punch Factor for cycling activities
                                <br/>Bug fixing
                                <br/>
                            </div>
                        </div>
                        <div class="release">
                            <h2>
                                Version 0.1.7
                            </h2>
                            <div>
                                Hide the challenges in dashboard feed
                                <br/>Hide the created routes in dashboard feed
                                <br/>Bug fixing
                                <br/>Switch app name to 'StravaPlus Developper Preview'
                                <br/>
                            </div>
                        </div>
                        <div class="release">
                            <h2>
                                Version 0.1.6
                            </h2>
                            <div>
                                Add this about page
                                <br/>StravaPlus placed first in header
                                <br/>Add icons in StravaPlus menu
                                <br/>Remove StravaPlus settings page popup when extension is updated
                                <br/>Bug fixing
                                <br/>
                            </div>
                        </div>

                        <div class="release">
                            <h2>
                                Version 0.1.5
                            </h2>
                            <div>
                                Segment Rank percentage now working on all leaderboards (Clubs, following, ...)
                                <br/>Add bike odo display or not as an option
                                <br/>Come back to Strava Classic color style
                                <br/>Add StravaPlus features highlighted in bright orange as option (new miscellaneous section).
                                <br/>
                            </div>
                        </div>
                        <div class="release">
                            <h2>
                                Version 0.1.4
                            </h2>
                            <div>
                                Display bike odo on activity page
                                <br/>Bugs fixing
                                <br/>
                            </div>
                        </div>
                        <div class="release">
                            <h2>
                                Version 0.1.0 to 0.1.3
                            </h2>
                            <div>

                                Add Motivation Score for cycling activities
                                <br/>Add Stress Score for cycling activities
                                <br/>Add Move ratio for cycling activities
                                <br/>Add Segment rank percentage on full leaderboard
                                <br/>Add default leaderboard filter
                                <br/>Add Always enable Grade Adjusted Pace for running activities
                                <br/>Add Always enable heart rate for running activities
                                <br/>Add Default Google Map type in activity
                                <br/>Add links to Flyby, Veloviewer, Raceshape in activity page
                                <br/>Allow free accounts users to hide premium features
                                <br/>Add StravaPlus menu
                                <br/>Add Settings page link to StravaPlus menu
                                <br/>Add Global Heat Map to StravaPlus menu
                                <br/>Add user veloviewer link to StravaPlus menu
                                <br/>Add Kom Map link to StravaPlus menu
                                <br/>

                            </div>
                        </div>
                    </div>
                </div>
            </div>
        </div>
        <div class="col-xs-6 col-md-4">
            <h1>What's Next?</h1>
            <a href='https://twitter.com/champagnethomas' target='_blank'><span>Follow @champagnethomas on twitter</span></a>
        </div>
    </div>
</div><|MERGE_RESOLUTION|>--- conflicted
+++ resolved
@@ -118,13 +118,8 @@
                                 Version 0.3.6
                             </h2>
                             <div>
-<<<<<<< HEAD
                                 Cadence/Cadence extended data is now computed while moving.
                                 <br/>Fix wrong "Harmonized Power" for riders with power meter.
-=======
-                                Cadence/Pedaling extended data is now computed while moving.
-                                <br/>Fix wrong "Weighted Power" for riders with power meter.
->>>>>>> 3599ab09
                                 <br/>Others minor bug fixes
                             </div>
                         </div>
