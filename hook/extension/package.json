--- conflicted
+++ resolved
@@ -20,11 +20,8 @@
     "angular-route": "1.3.12",
     "bootstrap": "3.2.*",
     "chart.js": "1.0.*",
-<<<<<<< HEAD
     "fiber": "^1.0.4",
-=======
     "fancybox": "^2.1.6",
->>>>>>> ca82a3f0
     "underscore": "1.7.0"
   },
   "repository": [
