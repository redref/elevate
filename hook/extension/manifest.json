--- conflicted
+++ resolved
@@ -3,11 +3,7 @@
     "name": "StravaPlus Beta",
     "short_name": "StravaPlus",
     "description": "Add the missing features of Strava website with new performances data and improved ergonomics",
-<<<<<<< HEAD
-    "version": "0.3.4",
-=======
     "version": "0.3.5",
->>>>>>> a7f95317
     "background": {
         "scripts": [
             "js/UserSettings.js",
