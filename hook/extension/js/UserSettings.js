var userSettings = {
    extensionHasJustUpdated: false,
    localStorageMustBeCleared: false,
    userGender: 'men',
    userMaxHr: 190,
    userRestHr: 65,
    userFTP: null,
    userHrrZones: [{
        fromHrr: 30,
        toHrr: 50,
    }, {
        fromHrr: 50,
        toHrr: 60,
    }, {
        fromHrr: 60,
        toHrr: 70,
    }, {
        fromHrr: 70,
        toHrr: 80,
    }, {
        fromHrr: 80,
        toHrr: 90,
    }, {
        fromHrr: 90,
        toHrr: 110
    }],
    zones: {
        speed: [{
            from: 0,
            to: 10
        }, {
            from: 10,
            to: 13
        }, {
            from: 13,
            to: 17
        }, {
            from: 17,
            to: 23
        }, {
            from: 23,
            to: 28
        }, {
            from: 28,
            to: 32
        }, {
            from: 32,
            to: 35
        }, {
            from: 35,
            to: 38
        }, {
            from: 38,
            to: 40
        }, {
            from: 40,
            to: 42
        }, {
            from: 42,
            to: 45
        }, {
            from: 45,
            to: 55
        }],
        pace: [{
            from: 120,
            to: 150
        }, {
            from: 150,
            to: 180
        }, {
            from: 180,
            to: 220
        }, {
            from: 220,
            to: 250
        }, {
            from: 250,
            to: 290
        }, {
            from: 290,
            to: 330
        }, {
            from: 330,
            to: 370
        }, {
            from: 370,
            to: 410
        }, {
            from: 410,
            to: 450
        }, {
            from: 450,
            to: 525
        }, {
            from: 525,
            to: 570
        }, {
            from: 570,
            to: 610
        }, {
            from: 610,
            to: 650
        }, {
            from: 650,
            to: 700
        }, {
            from: 700,
            to: 750
        }],
        power: [{
            from: 0,
            to: 50
        }, {
            from: 50,
            to: 100
        }, {
            from: 100,
            to: 150
        }, {
            from: 150,
            to: 200
        }, {
            from: 200,
            to: 250
        }, {
            from: 250,
            to: 300
        }, {
            from: 300,
            to: 350
        }, {
            from: 350,
            to: 400
        }, {
            from: 400,
            to: 450
        }, {
            from: 450,
            to: 500
        }, {
            from: 500,
            to: 550
        }, {
            from: 550,
            to: 600
        }, {
            from: 600,
            to: 700
        }, {
            from: 700,
            to: 1100
        }],
        cyclingCadence: [{
            from: 0,
            to: 5
        }, {
            from: 5,
            to: 60
        }, {
            from: 60,
            to: 70
        }, {
            from: 70,
            to: 75
        }, {
            from: 75,
            to: 80
        }, {
            from: 80,
            to: 85
        }, {
            from: 85,
            to: 90
        }, {
            from: 90,
            to: 95
        }, {
            from: 95,
            to: 100
        }, {
            from: 100,
            to: 105
        }, {
            from: 105,
            to: 110
        }],
        runningCadence: [{
            from: 85,
            to: 85.5
        }, {
            from: 85.5,
            to: 86
        }, {
            from: 86,
            to: 86.5
        }, {
            from: 86.5,
            to: 87
        }, {
            from: 87,
            to: 87.5
        }, {
            from: 87.5,
            to: 88
        }, {
            from: 88,
            to: 88.5
        }, {
            from: 88.5,
            to: 89
        }, {
            from: 89,
            to: 89.5
        }, {
            from: 89.5,
            to: 90
        }, {
            from: 90,
            to: 90.5
        }, {
            from: 90.5,
            to: 91
        }, {
            from: 91,
            to: 91.5
        }, {
            from: 91.5,
            to: 92
        }, {
            from: 92,
            to: 92.5
        }, {
            from: 92.5,
            to: 93
        }, {
            from: 93,
            to: 93.5
        }, {
            from: 93.5,
            to: 94
        }],
        grade: [{
            from: -15,
            to: -10
        }, {
            from: -10,
            to: -7
        }, {
            from: -7,
            to: -3
        }, {
            from: -3,
            to: -1
        }, {
            from: -1,
            to: 1
        }, {
            from: 1,
            to: 4
        }, {
            from: 4,
            to: 7
        }, {
            from: 7,
            to: 8
        }, {
            from: 8,
            to: 9
        }, {
            from: 9,
            to: 10
        }, {
            from: 10,
            to: 11
        }, {
            from: 11,
            to: 15
        }],
        elevation: [{
            from: 0,
            to: 125
        }, {
            from: 125,
            to: 250
        }, {
            from: 250,
            to: 500
        }, {
            from: 500,
            to: 750
        }, {
            from: 750,
            to: 1000
        }, {
            from: 1000,
            to: 1500
        }, {
            from: 1500,
            to: 2000
        }, {
            from: 2000,
            to: 2500
        }, {
            from: 2500,
            to: 3000
        }, {
            from: 3000,
            to: 3500
        }]


    },
    remoteLinks: true,
    feedAutoScroll: true,
    defaultLeaderboardFilter: 'overall',
    activateRunningGradeAdjustedPace: true,
    activateRunningHeartRate: true,
    activityGoogleMapType: 'terrain',
    hidePremiumFeatures: true,
    displaySegmentRankPercentage: true,
    displayNearbySegments: true,
    displayMotivationScore: true,
    displayActivityRatio: true,
    displayAdvancedPowerData: true,
    displayAdvancedSpeedData: true,
    displayAdvancedHrData: true,
    displayCadenceData: true,
    displayAdvancedGradeData: true,
    displayAdvancedElevationData: true,
    displayBikeOdoInActivity: true,
    enableBothLegsCadence: false,
    feedHideChallenges: false,
    feedHideCreatedRoutes: false,
    highLightStravistiXFeature: false, // For heartrate related data.
    displaySegmentTimeComparisonToKOM: true,
    displaySegmentTimeComparisonToPR: true,
<<<<<<< HEAD
    reviveGoogleMaps: true,
    reviveGoogleMapsLayerType: 'terrain'
=======
    bestSplitsConfiguration: null,
    reviveGoogleMaps: true,
    displayActivityBestSplits: true
>>>>>>> 1e2d1712
};<|MERGE_RESOLUTION|>--- conflicted
+++ resolved
@@ -335,12 +335,8 @@
     highLightStravistiXFeature: false, // For heartrate related data.
     displaySegmentTimeComparisonToKOM: true,
     displaySegmentTimeComparisonToPR: true,
-<<<<<<< HEAD
     reviveGoogleMaps: true,
-    reviveGoogleMapsLayerType: 'terrain'
-=======
-    bestSplitsConfiguration: null,
-    reviveGoogleMaps: true,
-    displayActivityBestSplits: true
->>>>>>> 1e2d1712
+    reviveGoogleMapsLayerType: 'terrain',
+    displayActivityBestSplits: true,
+    bestSplitsConfiguration: null
 };