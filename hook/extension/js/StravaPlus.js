/**
 *   StravaPlus is responsible of linking processors with modfiers and user settings/health data
 */
function StravaPlus(userSettings, appResources) {

    this.userSettings_ = userSettings;
    this.appResources_ = appResources;
    this.extensionId_ = this.appResources_.extensionId;
    this.vacuumProcessor_ = new VacuumProcessor();
    this.activityProcessor_ = new ActivityProcessor(this.vacuumProcessor_, this.userSettings_.userHrrZones);
    this.athleteId_ = this.vacuumProcessor_.getAthleteId();
    this.athleteName_ = this.vacuumProcessor_.getAthleteName();
    this.athleteIdAuthorOfActivity_ = this.vacuumProcessor_.getAthleteIdAuthorOfActivity();
    this.isPremium_ = this.vacuumProcessor_.getPremiumStatus();
    this.isPro_ = this.vacuumProcessor_.getProStatus();
    this.activityId_ = this.vacuumProcessor_.getActivityId();

    // Make the work...
    this.init_();
}

/**
 *   Static vars
 */
StravaPlus.getFromStorageMethod = 'getFromStorage';
StravaPlus.setToStorageMethod = 'setToStorage';
StravaPlus.defaultIntervalTimeMillis = 750;

/**
 * Define prototype
 */
StravaPlus.prototype = {

    init_: function init_() {

        // Redirect app.strava.com/* to www.strava.com/*
        if (this.handleForwardToWWW_()) {
            return; // Skip rest of init to be compliant with www.strava.com/* on next reload
        }

        // Handle some tasks to od when update occurs
        if (this.userSettings_.extensionHasJustUpdated || env.forceUpdated) {
            this.handleExtensionHasJustUpdated_();
        }

        if (this.userSettings_.localStorageMustBeCleared) {
            localStorage.clear();
            Helper.setToStorage(this.extensionId_, StorageManager.storageSyncType, 'localStorageMustBeCleared', false, function(response) {
                console.log('localStorageMustBeCleared is now ' + response.data.localStorageMustBeCleared);
            });
        }

        // Common
        this.handleMenu_();
        this.handleRemoteLinks_();
        this.handleActivityScrolling_();
        this.handleDefaultLeaderboardFilter_();
        this.handleSegmentRankPercentage_();
        this.handleActivityGoogleMapType_();
        this.handleHidePremium_();
        this.handleShopHeaderLink_();
        this.handleHideFeed_();

        // Bike
        this.handleExtendedActivityData_();
        this.handleNearbySegments_();
        this.handleActivityBikeOdo_();

        // Run
        this.handleRunningGradeAdjustedPace_();
        this.handleRunningHeartRate_();

        // All activities
        this.handleActivityQRCodeDisplay_();

        // Must be done at the end
        this.handleTrackTodayIncommingConnection_();
    },

    /**
     *
     */
    handleForwardToWWW_: function handleForwardToWWW_() {

        if (_.isEqual(window.location.hostname, 'app.strava.com')) {
            var forwardUrl = window.location.protocol + "//www.strava.com" + window.location.pathname;
            window.location.href = forwardUrl;
            return true;
        }
        return false;
    },

    /**
     *
     */
    handleExtensionHasJustUpdated_: function handleExtensionHasJustUpdated_() {
        // Clear localstorage 
        // Especially for activies data stored in cache
        if (env.debugMode) console.log("ExtensionHasJustUpdated, localstorage clear");

        // Display ribbon update message
        this.handleUpdateRibbon_()

        localStorage.clear();

        Helper.setToStorage(this.extensionId_, StorageManager.storageSyncType, 'extensionHasJustUpdated', false, function(response) {});
    },

    /**
     *
     */
    handleUpdateRibbon_: function handleUpdateRibbon_() {
        var globalStyle = 'background-color: #000000; color: lightgrey; font-size: 14px; padding: 30px; font-family: \'Helvetica Neue\', Helvetica, Arial, sans-serif; text-align: center;';
        var socialButton = '<strong><a style="color: #FC4C02;" target="_blank" href="https://twitter.com/champagnethomas">What\'s in the next update?</a></strong>';
        var html = '<div id="updateRibbon" style="' + globalStyle + '">StravaPlus updated to <strong>v' + this.appResources_.extVersion + '</strong>, ' + socialButton + '<a style="float: right; color: lightgrey;" href="#" onclick="jQuery(\'#updateRibbon\').slideUp()">Close</a></div>';
        jQuery('body').before(html);
    },

    /**
     *
     */
    handleMenu_: function handleMenu_() {

        if (env.debugMode) console.log("Execute handleMenu_()");

        var menuModifier = new MenuModifier(this.athleteId_, this.userSettings_.highLightStravaPlusFeature, this.appResources_);
        menuModifier.modify();
    },

    /**
     *
     */
    handleRemoteLinks_: function handleRemoteLinks_() {

        // If we are not on a segment or activity page then return...
        if (!window.location.pathname.match(/^\/segments\/(\d+)$/) && !window.location.pathname.match(/^\/activities/)) {
            return;
        }

        if (!this.userSettings_.remoteLinks) {
            return;
        }

        if (env.debugMode) console.log("Execute handleRemoteLinks_()");

        var remoteLinksModifier = new RemoteLinksModifier(this.userSettings_.highLightStravaPlusFeature, this.appResources_);
        remoteLinksModifier.modify();
    },

    /**
     *
     */
    handleActivityScrolling_: function handleActivityScrolling_() {

        if (!this.userSettings_.feedAutoScroll) {
            return;
        }

        if (env.debugMode) console.log("Execute handleActivityScrolling_()");

        var activityScrollingModifier = new ActivityScrollingModifier();
        activityScrollingModifier.modify();
    },

    /**
     *
     */
    handleDefaultLeaderboardFilter_: function handleDefaultLeaderboardFilter_() {

        // If we are not on a segment or activity page then return...
        if (!window.location.pathname.match(/^\/segments\/(\d+)$/) && !window.location.pathname.match(/^\/activities/)) {
            return;
        }

        // Kick out if we are not on SegmentLeaderboardView
        try {
            eval('Strava.Labs.Activities.SegmentLeaderboardView');
        } catch (err) {
            if (env.debugMode) console.log('Kick out no Strava.Labs.Activities.SegmentLeaderboardView available');
            return;
        }

        if (env.debugMode) console.log("Execute handleDefaultLeaderboardFilter_()");

        var defaultLeaderboardFilterModifier = new DefaultLeaderboardFilterModifier(this.userSettings_.defaultLeaderboardFilter);
        defaultLeaderboardFilterModifier.modify();
    },

    /**
     *
     */
    handleSegmentRankPercentage_: function handleSegmentRankPercentage_() {

        if (!this.userSettings_.displaySegmentRankPercentage) {
            return;
        }

        // If we are not on a segment page then return...
        if (!window.location.pathname.match(/^\/segments\/(\d+)$/)) {
            return;
        }

        if (env.debugMode) console.log("Execute handleSegmentRankPercentage_()");

        var segmentRankPercentage = new SegmentRankPercentageModifier();
        segmentRankPercentage.modify();
    },

    /**
     *
     */
    handleActivityGoogleMapType_: function handleActivityGoogleMapType_() {

        // Test where are on an activity...
        if (!window.location.pathname.match(/^\/activities/)) {
            return;
        }

        if (env.debugMode) console.log("Execute handleActivityGoogleMapType_()");

        var activityGoogleMapTypeModifier = new ActivityGoogleMapTypeModifier(this.userSettings_.activityGoogleMapType);
        activityGoogleMapTypeModifier.modify();
    },

    /**
     *
     */
    handleHidePremium_: function handleHidePremium_() {

        // Eject premium users of this "Hiding" feature
        // Even if they checked "ON" the hide premium option
        if (this.isPremium_) {
            return;
        }

        if (!this.userSettings_.hidePremiumFeatures) {
            return;
        }

        if (env.debugMode) console.log("Execute handleHidePremium_()");

        var hidePremiumModifier = new HidePremiumModifier();
        hidePremiumModifier.modify();
    },

    /**
     *
     */
    handleShopHeaderLink_: function handleShopHeaderLink_() {

        if (!this.userSettings_.displayShopHeaderLink) {
            return;
        }

        if (env.debugMode) console.log("Execute handleShopHeaderLink_()");

        var shopHeaderLinkModifier = new ShopHeaderLinkModifier();
        shopHeaderLinkModifier.modify();
    },

    handleHideFeed_: function handleHideFeed_() {

        // Test if where are on dashboard page
        if (!window.location.pathname.match(/^\/dashboard/)) {
            return;
        }

        if (env.debugMode) console.log("Execute handleHideFeed_()");

        if (!this.userSettings_.feedHideChallenges && !this.userSettings_.feedHideCreatedRoutes) {
            return;
        }

        var hideFeedModifier = new HideFeedModifier(this.userSettings_.feedHideChallenges, this.userSettings_.feedHideCreatedRoutes);
        hideFeedModifier.modify();
    },

    /**
     *
     */
    handleExtendedActivityData_: function handleExtendedActivityData_() {

        if (_.isUndefined(window.pageView)) {
            return;
        }

        var activityType = pageView.activity().get('type');

        // Avoid running Extended data at the moment
        // if (activityType != "Ride" && activityType != "Run") {
        //     return;
        // }

<<<<<<< HEAD
        if (env.debugMode) console.log("Execute handleExtendedActivityData_()");

        this.activityProcessor_.getAnalysisData(
            this.activityId_,
            this.userSettings_.userGender,
            this.userSettings_.userRestHr,
            this.userSettings_.userMaxHr,
            this.userSettings_.userFTP,
=======
        } else if (pageView.activity().attributes.type == "Run") {
            var html = '<p style="padding: 10px;background: #FFF0A0;font-size: 12px;color: rgb(103, 103, 103);">StravaPlus <strong>Running Extended Data Features</strong> will be very soon available in version 0.5.x. Working hard! Please wait... ;).</br></br>Stay tunned via <a href="https://twitter.com/champagnethomas">@champagnethomas</a></p>';
            jQuery('.inline-stats.section').parent().children().last().after(html);
>>>>>>> 3599ab09

            function(analysisData) { // Callback when analysis data has been computed

                var extendedActivityDataModifier = null;

                switch (activityType) {
                    case 'Ride':
                        extendedActivityDataModifier = new CyclingExtendedActivityDataModifier(analysisData, this.appResources_, this.userSettings_, this.athleteId_, this.athleteIdAuthorOfActivity_);
                        break;
                    case 'Run':
                        extendedActivityDataModifier = new RunningExtendedActivityDataModifier(analysisData, this.appResources_, this.userSettings_, this.athleteId_, this.athleteIdAuthorOfActivity_);
                }

                if(extendedActivityDataModifier) {
                    extendedActivityDataModifier.modify();
                }

            }.bind(this)
        );
    },

    /**
     *
     */
    handleNearbySegments_: function handleNearbySegments_() {

        if (!this.userSettings_.displayNearbySegments) {
            return;
        }

        // If we are not on a segment page then return...
        var segmentData = window.location.pathname.match(/^\/segments\/(\d+)$/);
        if (_.isNull(segmentData)) {
            return;
        }

        if (env.debugMode) console.log("Execute handleNearbySegments_()");

        // Getting segment id
        var segmentId = parseInt(segmentData[1]);

        var segmentProcessor = new SegmentProcessor(this.vacuumProcessor_, segmentId);

        var arrayOfNearbySegments = segmentProcessor.getNearbySegmentsAround(function(jsonSegments) {

            if (env.debugMode) console.log(jsonSegments);

            var nearbySegmentsModifier = new NearbySegmentsModifier(jsonSegments, this.appResources_, this.userSettings_.highLightStravaPlusFeature);
            nearbySegmentsModifier.modify();

        }.bind(this));
    },

    /**
     *
     */
    handleActivityBikeOdo_: function handleActivityBikeOdo_() {

        if (!this.userSettings_.displayBikeOdoInActivity) {
            return;
        }

        // Test where are on an activity...
        if (!window.location.pathname.match(/^\/activities/)) {
            return;
        }

        if (_.isUndefined(window.pageView)) {
            return;
        }

        // Avoid running Extended data at the moment
        if (window.pageView.activity().attributes.type != "Ride") {
            return;
        }

        if (env.debugMode) console.log("Execute handleActivityBikeOdo_()");

        var bikeOdoProcessor = new BikeOdoProcessor(this.vacuumProcessor_, this.athleteIdAuthorOfActivity_);
        bikeOdoProcessor.getBikeOdoOfAthlete(function(bikeOdoArray) {

            var activityBikeOdoModifier = new ActivityBikeOdoModifier(bikeOdoArray, bikeOdoProcessor.getCacheKey());
            activityBikeOdoModifier.modify();

        }.bind(this));
    },

    /**
     *
     */
    handleRunningGradeAdjustedPace_: function handleRunningGradeAdjustedPace_() {

        if (!this.userSettings_.activateRunningGradeAdjustedPace) {
            return;
        }

        if (_.isUndefined(window.pageView)) {
            return;
        }

        // Avoid bike activity
        if (window.pageView.activity().attributes.type != "Run") {
            return;
        }


        if (!window.location.pathname.match(/^\/activities/)) {
            return;
        }

        if (env.debugMode) console.log("Execute handleRunningGradeAdjustedPace_()");

        var runningGradeAdjustedPace = new RunningGradeAdjustedPaceModifier();
        runningGradeAdjustedPace.modify();
    },

    /**
     *
     */
    handleRunningHeartRate_: function handleRunningHeartRate_() {

        if (!this.userSettings_.activateRunningHeartRate) {
            return;
        }

        if (_.isUndefined(window.pageView)) {
            return;
        }

        // Avoid bike activity
        if (window.pageView.activity().attributes.type != "Run") {
            return;
        }


        if (!window.location.pathname.match(/^\/activities/)) {
            return;
        }

        if (env.debugMode) console.log("Execute handleRunningHeartRate_()");

        var runningHeartRateModifier = new RunningHeartRateModifier();
        runningHeartRateModifier.modify();
    },

    /**
     *
     */
    handleActivityQRCodeDisplay_: function handleActivityQRCodeDisplay_() {

        // Test where are on an activity...
        if (!window.location.pathname.match(/^\/activities/)) {
            return;
        }

        if (_.isUndefined(window.pageView)) {
            return;
        }

        var activityQRCodeDisplayModifier = new ActivityQRCodeDisplayModifier(this.appResources_, this.activityId_);
        activityQRCodeDisplayModifier.modify();

    },

    /**
     * Launch a track event once a day (is user use it once a day), to follow is account type
     */
    handleTrackTodayIncommingConnection_: function handleTrackTodayIncommingConnection_() {

        var userHasConnectSince24Hour = StorageManager.getCookie('stravaplus_daily_connection_done');

        if (env.debugMode) console.log("Cookie 'stravaplus_daily_connection_done' value found is: " + userHasConnectSince24Hour);

        if (_.isNull(this.athleteId_)) {
            if (env.debugMode) console.log("athleteId is empty value: " + this.athleteId_);
            return;
        }

        if (_.isNull(userHasConnectSince24Hour) || _.isEmpty(userHasConnectSince24Hour)) {

            var accountType = 'Free';
            var accountName = this.athleteName_;

            // We enter in that condition if user is premium or pro
            if (!_.isNull(this.isPremium_) && this.isPremium_ === true) {
                accountType = 'Premium';
            }

            // accountType is overridden with "pro" if that condition is true
            if (!_.isNull(this.isPro_) && this.isPro_ === true) {
                accountType = 'Pro';
            }

            var eventAction = 'DailyConnection_Account_' + accountType;

            // Push IncomingConnection to piwik
            var eventName = accountName + ' #' + this.athleteId_;

            if (env.debugMode) console.log("Cookie 'stravaplus_daily_connection_done' not found, send track <IncomingConnection> / <" + accountType + "> / <" + eventName + ">");

            if (!env.debugMode) {
                _spTrack('send', 'event', 'DailyConnection', eventAction, eventName, env.buildNumber);
            }

            // Create cookie to avoid push during 1 day
            StorageManager.setCookie('stravaplus_daily_connection_done', true, 1);

        } else {

            if (env.debugMode) console.log("Cookie 'stravaplus_daily_connection_done' exist, DO NOT TRACK IncomingConnection");

        }
    }
};<|MERGE_RESOLUTION|>--- conflicted
+++ resolved
@@ -291,7 +291,6 @@
         //     return;
         // }
 
-<<<<<<< HEAD
         if (env.debugMode) console.log("Execute handleExtendedActivityData_()");
 
         this.activityProcessor_.getAnalysisData(
@@ -300,11 +299,6 @@
             this.userSettings_.userRestHr,
             this.userSettings_.userMaxHr,
             this.userSettings_.userFTP,
-=======
-        } else if (pageView.activity().attributes.type == "Run") {
-            var html = '<p style="padding: 10px;background: #FFF0A0;font-size: 12px;color: rgb(103, 103, 103);">StravaPlus <strong>Running Extended Data Features</strong> will be very soon available in version 0.5.x. Working hard! Please wait... ;).</br></br>Stay tunned via <a href="https://twitter.com/champagnethomas">@champagnethomas</a></p>';
-            jQuery('.inline-stats.section').parent().children().last().after(html);
->>>>>>> 3599ab09
 
             function(analysisData) { // Callback when analysis data has been computed
 
