--- conflicted
+++ resolved
@@ -795,10 +795,6 @@
         var percentilesElevation = Helper.weightedPercentiles(elevationSamples, elevationSamplesDistance, [ 0.25, 0.5, 0.75 ]);
         var percentilesAscent = Helper.weightedPercentiles(ascentSpeedMeterPerHourSamples, ascentSpeedMeterPerHourDistance, [ 0.25, 0.5, 0.75 ]);
 
-        var lowerQuartileAscentSpeed = Helper.lowerQuartile(ascentSpeedMeterPerHourSamplesSorted);
-        var medianAscentSpeed = Helper.median(ascentSpeedMeterPerHourSamplesSorted);
-        var upperQuartileAscentSpeed = Helper.upperQuartile(ascentSpeedMeterPerHourSamplesSorted);
-
         return {
             'avgElevation': avgElevation.toFixed(0),
             'accumulatedElevationAscent': accumulatedElevationAscent,
@@ -810,15 +806,9 @@
             'ascentSpeedZones': ascentSpeedZones, // Only while moving
             'ascentSpeed': {
                 'avg': avgAscentSpeed,
-<<<<<<< HEAD
-                'lowerQuartile': (lowerQuartileAscentSpeed) ? lowerQuartileAscentSpeed.toFixed(0) : 0,
-                'median': (medianAscentSpeed) ? medianAscentSpeed.toFixed(0) : 0,
-                'upperQuartile': (upperQuartileAscentSpeed) ? upperQuartileAscentSpeed.toFixed(0) : 0,
-=======
                 'lowerQuartile': percentilesAscent[0].toFixed(0),
                 'median': percentilesAscent[1].toFixed(0),
                 'upperQuartile': percentilesAscent[2].toFixed(0)
->>>>>>> 6ab93684
             }
         };
     },
