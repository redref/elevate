/**
 *   Contructor
 */
function ActivityProcessor(vacuumProcessor, userHrrZones, zones) {
    this.vacuumProcessor_ = vacuumProcessor;
    this.userHrrZones_ = userHrrZones;
    this.zones = zones;
}

ActivityProcessor.movingThresholdKph = 3.5; // Kph
ActivityProcessor.cadenceThresholdRpm = 35; // RPMs
ActivityProcessor.cadenceLimitRpm = 125;
ActivityProcessor.defaultBikeWeight = 10; // KGs
ActivityProcessor.cachePrefix = 'stravistix_activity_';
ActivityProcessor.gradeClimbingLimit = 1.6;
ActivityProcessor.gradeDownHillLimit = -1.6;
ActivityProcessor.gradeProfileFlatPercentageDetected = 60;
ActivityProcessor.gradeProfileFlat = 'FLAT';
ActivityProcessor.gradeProfileHilly = 'HILLY';


/**
 * Define prototype
 */
ActivityProcessor.prototype = {

    setActivityType: function(activityType) {
        this.activityType = activityType;
    },

    /**
     *
     */
    getAnalysisData: function(activityId, userGender, userRestHr, userMaxHr, userFTP, callback) {

        if (!this.activityType) {
            console.error('No activity type set for ActivityProcessor');
        }

        // Find in cache first is data exist
        var cacheResult = JSON.parse(localStorage.getItem(ActivityProcessor.cachePrefix + activityId));

        if (!_.isNull(cacheResult) && env.useActivityStreamCache) {
            if (env.debugMode) console.log("Using existing activity cache in non debug mode: " + JSON.stringify(cacheResult));
            callback(cacheResult);
            return;
        }

        userFTP = parseInt(userFTP);

        // Else no cache... then call VacuumProcessor for getting data, compute them and cache them
        this.vacuumProcessor_.getActivityStream(function(activityStatsMap, activityStream, athleteWeight, hasPowerMeter) { // Get stream on page

            var result = this.computeAnalysisData_(userGender, userRestHr, userMaxHr, userFTP, athleteWeight, hasPowerMeter, activityStatsMap, activityStream);

            if (env.debugMode) console.log("Creating activity cache: " + JSON.stringify(result));

            localStorage.setItem(ActivityProcessor.cachePrefix + activityId, JSON.stringify(result)); // Cache the result to local storage
            callback(result);

        }.bind(this));
    },

    computeAnalysisData_: function(userGender, userRestHr, userMaxHr, userFTP, athleteWeight, hasPowerMeter, activityStatsMap, activityStream) {

        // Move ratio
        var moveRatio = this.moveRatio_(activityStatsMap, activityStream);

        // Toughness score
        var toughnessScore = this.toughnessScore_(activityStatsMap, activityStream, moveRatio);

        // Include speed and pace
        var moveData = [null, null];
        if (activityStream.velocity_smooth) {
            moveData = this.moveData_(activityStatsMap, activityStream.velocity_smooth, activityStream.time);
        }

        // Q1 Speed
        // Median Speed
        // Q3 Speed
        // Standard deviation Speed
        var speedData = (_.isEmpty(moveData)) ? null : moveData[0];

        // Q1 Pace
        // Median Pace
        // Q3 Pace
        // Standard deviation Pace
        var paceData = (_.isEmpty(moveData)) ? null : moveData[1];

        // Estimated Normalized power
        // Estimated Variability index
        // Estimated Intensity factor
        // Normalized Watt per Kg
        var powerData = this.powerData_(athleteWeight, hasPowerMeter, userFTP, activityStatsMap, activityStream.watts, activityStream.velocity_smooth, activityStream.time);

        // TRaining IMPulse
        // %HRR Avg
        // %HRR Zones
        // Q1 HR
        // Median HR
        // Q3 HR
        var heartRateData = this.heartRateData_(userGender, userRestHr, userMaxHr, activityStream.heartrate, activityStream.time, activityStream.velocity_smooth, activityStatsMap);

        // Cadence percentage
        // Time Cadence
        // Crank revolution
        var cadenceData = this.cadenceData_(activityStream.cadence, activityStream.velocity_smooth, activityStatsMap, activityStream.time);


        // Avg grade
        // Q1/Q2/Q3 grade
        var gradeData = this.gradeData_(activityStream.grade_smooth, activityStream.velocity_smooth, activityStream.time);

        // Avg grade
        // Q1/Q2/Q3 grade
        var elevationData = this.elevationData_(activityStream.distance, activityStream.altitude, activityStream.grade_smooth, activityStream.time);

        // Return an array with all that shit...
        return {
            'moveRatio': moveRatio,
            'toughnessScore': toughnessScore,
            'speedData': speedData,
            'paceData': paceData,
            'powerData': powerData,
            'heartRateData': heartRateData,
            'cadenceData': cadenceData,
            'gradeData': gradeData,
            'elevationData': elevationData
        };
    },

    /**
     * ...
     */
    moveRatio_: function(activityStatsMap, activityStream) {

        if (_.isNull(activityStatsMap.movingTime) || _.isNull(activityStatsMap.elapsedTime)) {
            Helper.log('WARN', 'Unable to compute ActivityRatio on this activity with following data: ' + JSON.stringify(activityStatsMap))
            return null;
        }

        var ratio = activityStatsMap.movingTime / activityStatsMap.elapsedTime;

        if (_.isNaN(ratio)) {
            return null;
        }

        return ratio;
    },

    /**
     * ...
     */
    toughnessScore_: function(activityStatsMap, activityStream, moveRatio) {

        if (_.isNull(activityStatsMap.elevation) || _.isNull(activityStatsMap.avgPower) || _.isNull(activityStatsMap.averageSpeed) || _.isNull(activityStatsMap.distance)) {
            return null;
        }

        var toughnessScore = Math.sqrt(
            Math.sqrt(
                Math.pow(activityStatsMap.elevation, 2) *
                activityStatsMap.avgPower *
                Math.pow(activityStatsMap.averageSpeed, 2) *
                Math.pow(activityStatsMap.distance, 2) *
                moveRatio
            )
        ) / 20;

        return toughnessScore;
    },

    getZoneFromDistributionStep_: function(value, distributionStep, minValue) {
        return parseInt((value - minValue) / (distributionStep));
    },

    getZoneId: function(zones, value) {
        for (zoneId = 0; zoneId < zones.length; zoneId++) {
            if (value <= zones[zoneId].to) {
                return zoneId;
            }
        }
    },

    /**
     *
     */
    prepareZonesForDistribComputation: function(sourceZones) {
        var preparedZones = [];
        for (zone in sourceZones) {
            sourceZones[zone].s = 0;
            sourceZones[zone].percentDistrib = null;
            preparedZones.push(sourceZones[zone]);
        }
        return preparedZones;
    },

    /**
     * ...
     */
    moveData_: function(activityStatsMap, velocityArray, timeArray) {

        if (_.isEmpty(velocityArray) || _.isEmpty(timeArray)) {
            return null;
        }

        var genuineAvgSpeedSum = 0,
            genuineAvgSpeedSumCount = 0;
        var speedsNonZero = Array();
        var speedVarianceSum = 0;
        var currentSpeed;

        var speedZones = this.prepareZonesForDistribComputation(this.zones.speed);
        var paceZones = this.prepareZonesForDistribComputation(this.zones.pace);

        var durationInSeconds = 0,
            durationCount = 0;

        // End Preparing zone
        for (var i = 0; i < velocityArray.length; i++) { // Loop on samples

            // Compute speed
            currentSpeed = velocityArray[i] * 3.6; // Multiply by 3.6 to convert to kph; 

            if (currentSpeed > 0) { // If moving...

                speedsNonZero.push(currentSpeed);

                genuineAvgSpeedSum += currentSpeed;
                genuineAvgSpeedSumCount++;

                // Compute variance speed
                speedVarianceSum += Math.pow(currentSpeed, 2);

                // Compute distribution for graph/table
                if (i > 0) {

                    durationInSeconds = (timeArray[i] - timeArray[i - 1]); // Getting deltaTime in seconds (current sample and previous one)

                    // Find speed zone id
                    var speedZoneId = this.getZoneId(this.zones.speed, currentSpeed);
                    if (!_.isUndefined(speedZoneId) && !_.isUndefined(speedZones[speedZoneId])) {
                        speedZones[speedZoneId]['s'] += durationInSeconds;
                    }

                    // Find pace zone
                    var paceZoneId = this.getZoneId(this.zones.pace, this.convertSpeedToPace(currentSpeed));
                    if (!_.isUndefined(paceZoneId) && !_.isUndefined(paceZones[paceZoneId])) {
                        paceZones[paceZoneId]['s'] += durationInSeconds;
                    }

                    durationCount += durationInSeconds;
                }
            }
        }

        // Update zone distribution percentage
        for (var zone in speedZones) {
            speedZones[zone]['percentDistrib'] = ((speedZones[zone]['s'] / durationCount).toFixed(4) * 100);
        }
        for (var zone in paceZones) {
            paceZones[zone]['percentDistrib'] = ((paceZones[zone]['s'] / durationCount).toFixed(4) * 100);
        }

        // Finalize compute of Speed
        var genuineAvgSpeed = genuineAvgSpeedSum / genuineAvgSpeedSumCount;
        var varianceSpeed = (speedVarianceSum / speedsNonZero.length) - Math.pow(activityStatsMap.averageSpeed, 2);
        var standardDeviationSpeed = (varianceSpeed > 0) ? Math.sqrt(varianceSpeed) : 0;
        var speedsNonZeroSorted = speedsNonZero.sort(function(a, b) {
            return a - b;
        });


        return [{
            'genuineAvgSpeed': genuineAvgSpeed,
            'avgPace': parseInt(((1 / genuineAvgSpeed) * 60 * 60).toFixed(0)), // send in seconds
            'lowerQuartileSpeed': Helper.lowerQuartile(speedsNonZeroSorted),
            'medianSpeed': Helper.median(speedsNonZeroSorted),
            'upperQuartileSpeed': Helper.upperQuartile(speedsNonZeroSorted),
            'varianceSpeed': varianceSpeed,
            'standardDeviationSpeed': standardDeviationSpeed,
            'speedZones': speedZones
        }, {
            'lowerQuartilePace': this.convertSpeedToPace(Helper.lowerQuartile(speedsNonZeroSorted)),
            'medianPace': this.convertSpeedToPace(Helper.median(speedsNonZeroSorted)),
            'upperQuartilePace': this.convertSpeedToPace(Helper.upperQuartile(speedsNonZeroSorted)),
            'variancePace': this.convertSpeedToPace(varianceSpeed),
            'paceZones': paceZones
        }];
    },

    /**
     * @param speed in kph
     * @return pace in seconds/km
     */
    convertSpeedToPace: function(speed) {
        return (speed === 0) ? 'infinite' : parseInt((1 / speed) * 60 * 60);
    },

    /**
     * ...
     */
    powerData_: function(athleteWeight, hasPowerMeter, userFTP, activityStatsMap, powerArray, velocityArray, timeArray) {

        if (_.isEmpty(powerArray) || _.isEmpty(velocityArray) || _.isEmpty(timeArray)) {
            return null;
        }

        var accumulatedWattsOnMoveFourRoot = 0;
        var accumulatedWattsOnMove = 0;
        var wattSampleOnMoveCount = 0;
        var wattsSamplesOnMove = [];

        var powerZones = this.prepareZonesForDistribComputation(this.zones.power);

        var durationInSeconds, durationCount = 0;

        for (var i = 0; i < powerArray.length; i++) { // Loop on samples

            if (velocityArray[i] * 3.6 > ActivityProcessor.movingThresholdKph) {
                // Compute average and normalized power
                accumulatedWattsOnMoveFourRoot += Math.pow(powerArray[i], 3.925);
                accumulatedWattsOnMove += powerArray[i];
                wattSampleOnMoveCount++;
                wattsSamplesOnMove.push(powerArray[i]);

                // Compute distribution for graph/table
                if (i > 0) {

                    durationInSeconds = (timeArray[i] - timeArray[i - 1]); // Getting deltaTime in seconds (current sample and previous one)

                    var powerZoneId = this.getZoneId(this.zones.power, powerArray[i]);

                    if (!_.isUndefined(powerZoneId) && !_.isUndefined(powerZones[powerZoneId])) {
                        powerZones[powerZoneId]['s'] += durationInSeconds;
                    }

                    durationCount += durationInSeconds;
                }
            }
        }

        // Finalize compute of Power
        var avgWatts = accumulatedWattsOnMove / wattSampleOnMoveCount;

        var weightedPower;

        if (hasPowerMeter) {
            weightedPower = activityStatsMap.weightedPower;
        } else {
            weightedPower = Math.sqrt(Math.sqrt(accumulatedWattsOnMoveFourRoot / wattSampleOnMoveCount));
        }

        var variabilityIndex = weightedPower / avgWatts;
        var punchFactor = (_.isNumber(userFTP) && userFTP > 0) ? (weightedPower / userFTP) : null;
        var weightedWattsPerKg = weightedPower / (athleteWeight + ActivityProcessor.defaultBikeWeight);
        var wattsSamplesOnMoveSorted = wattsSamplesOnMove.sort(function(a, b) {
            return a - b;
        });

        // Update zone distribution percentage
        for (var zone in powerZones) {
            powerZones[zone]['percentDistrib'] = ((powerZones[zone]['s'] / durationCount).toFixed(4) * 100);
        }

        return {
            'hasPowerMeter': hasPowerMeter,
            'avgWatts': avgWatts,
            'weightedPower': weightedPower,
            'variabilityIndex': variabilityIndex,
            'punchFactor': punchFactor,
            'weightedWattsPerKg': weightedWattsPerKg,
            'lowerQuartileWatts': Helper.lowerQuartile(wattsSamplesOnMoveSorted),
            'medianWatts': Helper.median(wattsSamplesOnMoveSorted),
            'upperQuartileWatts': Helper.upperQuartile(wattsSamplesOnMoveSorted),
            'powerZones': powerZones // Only while moving
        };

    },

    /**
     * ...
     */
    heartRateData_: function(userGender, userRestHr, userMaxHr, heartRateArray, timeArray, velocityArray, activityStatsMap) {

        if (_.isEmpty(heartRateArray) || _.isEmpty(timeArray) || _.isEmpty(velocityArray)) {
            return null;
        }

        var TRIMP = 0;
        var TRIMPGenderFactor = (userGender == 'men') ? 1.92 : 1.67;
        var hrrSecondsCount = 0;
        var hrrZonesCount = Object.keys(this.userHrrZones_).length;
        var hr, heartRateReserveAvg, durationInSeconds, durationInMinutes, zoneId;
        var hrSum = 0;
        var hrCount = 0;

        // Find HR for each Hrr of each zones
        for (var zone in this.userHrrZones_) {
            this.userHrrZones_[zone]['fromHr'] = parseFloat(Helper.heartrateFromHeartRateReserve(this.userHrrZones_[zone]['fromHrr'], userMaxHr, userRestHr));
            this.userHrrZones_[zone]['toHr'] = parseFloat(Helper.heartrateFromHeartRateReserve(this.userHrrZones_[zone]['toHrr'], userMaxHr, userRestHr));
            this.userHrrZones_[zone]['fromHrr'] = parseFloat(this.userHrrZones_[zone]['fromHrr']);
            this.userHrrZones_[zone]['toHrr'] = parseFloat(this.userHrrZones_[zone]['toHrr']);
            this.userHrrZones_[zone]['s'] = 0;
            this.userHrrZones_[zone]['percentDistrib'] = null;
        }

        for (var i = 0; i < heartRateArray.length; i++) { // Loop on samples


            if (velocityArray[i] * 3.6 > ActivityProcessor.movingThresholdKph) {

                // Compute heartrate data while moving from now
                if (i > 0) {

                    hrSum += heartRateArray[i];

                    // Compute TRIMP
                    hr = (heartRateArray[i] + heartRateArray[i - 1]) / 2; // Getting HR avg between current sample and previous one.
                    heartRateReserveAvg = Helper.heartRateReserveFromHeartrate(hr, userMaxHr, userRestHr); //(hr - userSettings.userRestHr) / (userSettings.userMaxHr - userSettings.userRestHr);
                    durationInSeconds = (timeArray[i] - timeArray[i - 1]); // Getting deltaTime in seconds (current sample and previous one)
                    durationInMinutes = durationInSeconds / 60;

                    TRIMP += durationInMinutes * heartRateReserveAvg * 0.64 * Math.exp(TRIMPGenderFactor * heartRateReserveAvg);

                    // Count Heart Rate Reserve distribution
                    zoneId = this.getHrrZoneId(hrrZonesCount, heartRateReserveAvg * 100);

                    if (!_.isUndefined(zoneId)) {
                        this.userHrrZones_[zoneId]['s'] += durationInSeconds;
                    }

                    hrrSecondsCount += durationInSeconds;
                    hrCount++;
                }
            }
        }

        var heartRateArraySorted = heartRateArray.sort(function(a, b) {
            return a - b;
        });

        // Update zone distribution percentage
        for (var zone in this.userHrrZones_) {
            this.userHrrZones_[zone]['percentDistrib'] = ((this.userHrrZones_[zone]['s'] / hrrSecondsCount).toFixed(4) * 100);
        }

        activityStatsMap.averageHeartRate = hrSum / hrCount;
        activityStatsMap.maxHeartRate = heartRateArraySorted[heartRateArraySorted.length - 1];

        var TRIMPPerHour = TRIMP / hrrSecondsCount * 60 * 60;

        return {
            'TRIMP': TRIMP,
            'TRIMPPerHour': TRIMPPerHour,
            'hrrZones': this.userHrrZones_,
            'lowerQuartileHeartRate': Helper.lowerQuartile(heartRateArraySorted),
            'medianHeartRate': Helper.median(heartRateArraySorted),
            'upperQuartileHeartRate': Helper.upperQuartile(heartRateArraySorted),
            'averageHeartRate': activityStatsMap.averageHeartRate,
            'maxHeartRate': activityStatsMap.maxHeartRate,
            'activityHeartRateReserve': Helper.heartRateReserveFromHeartrate(activityStatsMap.averageHeartRate, userMaxHr, userRestHr) * 100,
            'activityHeartRateReserveMax': Helper.heartRateReserveFromHeartrate(activityStatsMap.maxHeartRate, userMaxHr, userRestHr) * 100
        };

    },

    getHrrZoneId: function(hrrZonesCount, hrrValue) {
        for (zoneId = 0; zoneId < hrrZonesCount; zoneId++) {
            if (hrrValue <= this.userHrrZones_[zoneId]['toHrr']) {
                return zoneId;
            }
        }
    },

    cadenceData_: function(cadenceArray, velocityArray, activityStatsMap, timeArray) {

        if (_.isEmpty(cadenceArray) || _.isEmpty(velocityArray) || _.isEmpty(timeArray)) {
            return null;
        }

        // On Moving
        var cadenceSumOnMoving = 0;
        var cadenceVarianceSumOnMoving = 0;
        var cadenceOnMovingCount = 0;
        var cadenceOnMoveSampleCount = 0;
        var movingSampleCount = 0;

        var cadenceZoneTyped;
        if (this.activityType === 'Ride') {
            cadenceZoneTyped = this.zones.cyclingCadence;
        } else if (this.activityType === 'Run') {
            cadenceZoneTyped = this.zones.runningCadence;
        } else {
            return null;
        }

        var cadenceZones = this.prepareZonesForDistribComputation(cadenceZoneTyped);

        var durationInSeconds = 0,
            durationCount = 0;

        for (var i = 0; i < velocityArray.length; i++) {

            if (velocityArray[i] * 3.6 > ActivityProcessor.movingThresholdKph) {

                // Rider is moving here..
                if (cadenceArray[i] > ActivityProcessor.cadenceThresholdRpm) {

                    // Rider is moving here while cadence
                    cadenceOnMoveSampleCount++;
                    cadenceSumOnMoving += cadenceArray[i];
                    cadenceVarianceSumOnMoving += Math.pow(cadenceArray[i], 2);
                    cadenceOnMovingCount++;
                }

                movingSampleCount++;

                // Compute distribution for graph/table
                if (i > 0) {

                    durationInSeconds = (timeArray[i] - timeArray[i - 1]); // Getting deltaTime in seconds (current sample and previous one)

                    var cadenceZoneId = this.getZoneId(cadenceZoneTyped, cadenceArray[i]);

                    if (!_.isUndefined(cadenceZoneId) && !_.isUndefined(cadenceZones[cadenceZoneId])) {
                        cadenceZones[cadenceZoneId]['s'] += durationInSeconds;
                    }

                    durationCount += durationInSeconds;
                }
            }
        }

        var cadenceRatioOnMovingTime = cadenceOnMoveSampleCount / movingSampleCount;
        var averageCadenceOnMovingTime = cadenceSumOnMoving / cadenceOnMovingCount;


        var varianceCadence = (cadenceVarianceSumOnMoving / cadenceOnMoveSampleCount) - Math.pow(averageCadenceOnMovingTime, 2);
        var standardDeviationCadence = (varianceCadence > 0) ? Math.sqrt(varianceCadence) : 0;

        // Update zone distribution percentage
        for (var zone in cadenceZones) {
            cadenceZones[zone]['percentDistrib'] = ((cadenceZones[zone]['s'] / durationCount).toFixed(4) * 100);
        }

        var cadenceArraySorted = cadenceArray.sort(function(a, b) {
            return a - b;
        });

        return {
            'cadencePercentageMoving': cadenceRatioOnMovingTime * 100,
            'cadenceTimeMoving': (cadenceRatioOnMovingTime * activityStatsMap.movingTime),
            'averageCadenceMoving': averageCadenceOnMovingTime,
            'standardDeviationCadence': standardDeviationCadence.toFixed(1),
            'crankRevolutions': (averageCadenceOnMovingTime / 60 * activityStatsMap.movingTime),
            'lowerQuartileCadence': Helper.lowerQuartile(cadenceArraySorted),
            'medianCadence': Helper.median(cadenceArraySorted),
            'upperQuartileCadence': Helper.upperQuartile(cadenceArraySorted),
            'cadenceZones': cadenceZones
        };
    },

    gradeData_: function(gradeArray, velocityArray, timeArray) {

        if (_.isEmpty(gradeArray) || _.isEmpty(velocityArray) || _.isEmpty(timeArray)) {
            return null;
        }

        // If home trainer
        if (window.pageView && window.pageView.activity && window.pageView.activity().get('trainer')) {
            return null;
        }

        var gradeSum = 0,
            gradeCount = 0;

        var gradeZones = this.prepareZonesForDistribComputation(this.zones.grade);
        var upFlatDownInSeconds = {
            up: 0,
            flat: 0,
            down: 0,
            total: 0
        };

        // Currently deals with avg speed/pace
        var upFlatDownMoveData = {
            up: 0,
            flat: 0,
            down: 0,
            count: {
                up: 0,
                flat: 0,
                down: 0,
            }
        };

        var durationInSeconds, durationCount = 0;
        var currentSpeed;

        for (var i = 0; i < gradeArray.length; i++) { // Loop on samples

            gradeSum += gradeArray[i];
            gradeCount++;

            // Compute distribution for graph/table
            if (i > 0) {

                currentSpeed = velocityArray[i] * 3.6; // Multiply by 3.6 to convert to kph; 

                if (currentSpeed > 0) { // If moving...

                    durationInSeconds = (timeArray[i] - timeArray[i - 1]); // Getting deltaTime in seconds (current sample and previous one)

                    var gradeZoneId = this.getZoneId(this.zones.grade, gradeArray[i]);

                    if (!_.isUndefined(gradeZoneId) && !_.isUndefined(gradeZones[gradeZoneId])) {
                        gradeZones[gradeZoneId]['s'] += durationInSeconds;
                    }

                    durationCount += durationInSeconds;

                    // Compute DOWN/FLAT/UP duration
                    if (gradeArray[i] > ActivityProcessor.gradeClimbingLimit) { // UPHILL
                        upFlatDownInSeconds.up += durationInSeconds;
                        upFlatDownMoveData.up += currentSpeed;
                        upFlatDownMoveData.count.up++;
                    } else if (gradeArray[i] < ActivityProcessor.gradeDownHillLimit) { // DOWNHILL
                        upFlatDownInSeconds.down += durationInSeconds;
                        upFlatDownMoveData.down += currentSpeed;
                        upFlatDownMoveData.count.down++;
                    } else { // FLAT
                        upFlatDownInSeconds.flat += durationInSeconds;
                        upFlatDownMoveData.flat += currentSpeed;
                        upFlatDownMoveData.count.flat++;
                    }
                }
            }
        }

        upFlatDownInSeconds.total = durationCount;

        // Compute grade profile
        var gradeProfile;
        if ((upFlatDownInSeconds.flat / upFlatDownInSeconds.total * 100) >= ActivityProcessor.gradeProfileFlatPercentageDetected) {
            gradeProfile = ActivityProcessor.gradeProfileFlat;
        } else {
            gradeProfile = ActivityProcessor.gradeProfileHilly;
        }

        // Compute speed while up, flat down
        upFlatDownMoveData.up = upFlatDownMoveData.up / upFlatDownMoveData.count.up;
        upFlatDownMoveData.down = upFlatDownMoveData.down / upFlatDownMoveData.count.down;
        upFlatDownMoveData.flat = upFlatDownMoveData.flat / upFlatDownMoveData.count.flat;

        var avgGrade = gradeSum / gradeCount;

        var gradeSortedSamples = gradeArray.sort(function(a, b) {
            return a - b;
        });

        // Update zone distribution percentage
        for (var zone in gradeZones) {
            gradeZones[zone]['percentDistrib'] = ((gradeZones[zone]['s'] / durationCount).toFixed(4) * 100);
        }

        return {
            'avgGrade': avgGrade,
            'lowerQuartileGrade': Helper.lowerQuartile(gradeSortedSamples),
            'medianGrade': Helper.median(gradeSortedSamples),
            'upperQuartileGrade': Helper.upperQuartile(gradeSortedSamples),
            'gradeZones': gradeZones,
            'upFlatDownInSeconds': upFlatDownInSeconds,
            'upFlatDownMoveData': upFlatDownMoveData,
            'gradeProfile': gradeProfile
        };

    },


    filterData_: function(data, distance, smoothing) {
        // http://phrogz.net/js/framerate-independent-low-pass-filter.html
        if (data && distance) {
            var result = [];
            result[0] = data[0];
            for (i = 1, max = data.length; i < max; i++) {
                if (smoothing === 0) {
                    result[i] = data[i];
                } else {
                    result[i] = result[i-1] + (distance[i] - distance[i-1]) * (data[i] - result[i-1]) / smoothing;
                }
            }
            return result;
        }
    },

    elevationData_: function(distanceArray, activityAltitudeArray, gradeArray, timeArray) {

        if (_.isEmpty(activityAltitudeArray) || _.isEmpty(gradeArray) || _.isEmpty(timeArray)) {
            return null;
        }

        var smoothings = [0, 200, 400];
        var altitudeArrays = [];
        var j = 0;
        for (j = 0; j < smoothings.length; j++) {
            altitudeArrays[j] = this.filterData_(activityAltitudeArray, distanceArray, smoothings[j]);
        }
        var altitudeArray = altitudeArrays[1];

        var accumulatedElevation = 0;
        var accumulatedElevationAscents = [ 0, 0, 0 ];
        var accumulatedElevationDescents = [ 0, 0, 0 ];
        var ascentSpeedMeterPerHourSamples = [];
        var ascentSpeedMeterPerHourSum = 0;
        var elevationSampleCount = 0;
        var elevationSamples = [];
        var elevationZones = this.prepareZonesForDistribComputation(this.zones.elevation);
<<<<<<< HEAD
        var ascentSpeedZones = this.prepareZonesForDistribComputation(this.zones.ascent);
        var durationInSeconds, durationCount = 0;
        var ascentCountEverySample = 10;
=======
        var durationInSeconds = 0;
        var durationCount = 0;
>>>>>>> 3ed7a8de
        var ascentDurationInSeconds = 0;

        for (var i = 0; i < altitudeArray.length; i++) { // Loop on samples

            // Compute distribution for graph/table
            if (i > 0) {

                // Compute average and normalized elevation
                accumulatedElevation += altitudeArray[i];
                elevationSampleCount++;
                elevationSamples.push(altitudeArray[i]);

                durationInSeconds = (timeArray[i] - timeArray[i - 1]); // Getting deltaTime in seconds (current sample and previous one)

                var elevationZoneId = this.getZoneId(this.zones.elevation, altitudeArray[i]);

                if (!_.isUndefined(elevationZoneId) && !_.isUndefined(elevationZones[elevationZoneId])) {
                    elevationZones[elevationZoneId]['s'] += durationInSeconds;
                }

                durationCount += durationInSeconds;

                // Meters climbed between current and previous
                var elevationDiff = altitudeArray[i] - altitudeArray[i - 1];

                // If previous altitude lower than current then => climbing
                if (elevationDiff > 0) {
                    ascentDurationInSeconds = timeArray[i] - timeArray[i - 1];

                    var ascentSpeedMeterPerHour = elevationDiff / ascentDurationInSeconds * 3600; // m climbed / seconds

                    ascentSpeedMeterPerHourSamples.push(ascentSpeedMeterPerHour);
                    ascentSpeedMeterPerHourSum += ascentSpeedMeterPerHour;
                }

                for (j = 0; j < smoothings.length; j++) {
                    elevationDiff = altitudeArrays[j][i] - altitudeArrays[j][i - 1];
                    if (elevationDiff > 0) {
                        accumulatedElevationAscents[j] += elevationDiff;
                    } else {
                        accumulatedElevationDescents[j] -= elevationDiff;
                    }
                }

            }
        }

        // Finalize compute of Elevation
        var avgElevation = accumulatedElevation / elevationSampleCount;


        var elevationSamplesSorted = elevationSamples.sort(function(a, b) {
            return a - b;
        });

        var ascentSpeedMeterPerHourSamplesSorted = ascentSpeedMeterPerHourSamples.sort(function(a, b) {
            return a - b;
        });

        var avgAscentSpeed = ascentSpeedMeterPerHourSum / ascentSpeedMeterPerHourSamples.length;

        // Update zone distribution percentage
        for (var zone in elevationZones) {
            elevationZones[zone]['percentDistrib'] = ((elevationZones[zone]['s'] / durationCount).toFixed(4) * 100);
        }

        return {
            'avgElevation': avgElevation.toFixed(0),
            'accumulatedElevationAscents': accumulatedElevationAscents,
            'accumulatedElevationDescents': accumulatedElevationDescents,
            'lowerQuartileElevation': Helper.lowerQuartile(elevationSamplesSorted).toFixed(0),
            'medianElevation': Helper.median(elevationSamplesSorted).toFixed(0),
            'upperQuartileElevation': Helper.upperQuartile(elevationSamplesSorted).toFixed(0),
            'elevationZones': elevationZones, // Only while moving
            'ascentSpeed': {
                'avg': avgAscentSpeed,
                'lowerQuartile': Helper.lowerQuartile(ascentSpeedMeterPerHourSamplesSorted).toFixed(0),
                'median': Helper.median(ascentSpeedMeterPerHourSamplesSorted).toFixed(0),
                'upperQuartile': Helper.upperQuartile(ascentSpeedMeterPerHourSamplesSorted).toFixed(0)
            }
        };
    }
};<|MERGE_RESOLUTION|>--- conflicted
+++ resolved
@@ -716,14 +716,9 @@
         var elevationSampleCount = 0;
         var elevationSamples = [];
         var elevationZones = this.prepareZonesForDistribComputation(this.zones.elevation);
-<<<<<<< HEAD
         var ascentSpeedZones = this.prepareZonesForDistribComputation(this.zones.ascent);
-        var durationInSeconds, durationCount = 0;
-        var ascentCountEverySample = 10;
-=======
         var durationInSeconds = 0;
         var durationCount = 0;
->>>>>>> 3ed7a8de
         var ascentDurationInSeconds = 0;
 
         for (var i = 0; i < altitudeArray.length; i++) { // Loop on samples
