--- conflicted
+++ resolved
@@ -49,11 +49,7 @@
         }.bind(this));
     },
 
-<<<<<<< HEAD
-    computeAnalysisData_: function(userGender, userRestHr, userMaxHr, userFTP, athleteWeight, activityStatsMap, activityStream) {
-=======
-    computeAnalysisData_: function computeAnalysisData_(userGender, userRestHr, userMaxHr, userFTP, athleteWeight, hasPowerMeter, activityStatsMap, activityStream) {
->>>>>>> 3599ab09
+    computeAnalysisData_: function(userGender, userRestHr, userMaxHr, userFTP, athleteWeight, hasPowerMeter, activityStatsMap, activityStream) {
 
         // Move ratio
         var moveRatio = this.moveRatio_(activityStatsMap, activityStream);
@@ -226,11 +222,7 @@
     /**
      * ...
      */
-<<<<<<< HEAD
-    powerData_: function(athleteWeight, userFTP, activityStatsMap, powerArray, velocityArray) {
-=======
-    powerData_: function powerData_(athleteWeight, hasPowerMeter, userFTP, activityStatsMap, powerArray, velocityArray) {
->>>>>>> 3599ab09
+    powerData_: function(athleteWeight, hasPowerMeter, userFTP, activityStatsMap, powerArray, velocityArray) {
 
         if (_.isEmpty(powerArray)) {
             return null;
