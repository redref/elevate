--- conflicted
+++ resolved
@@ -198,12 +198,8 @@
             'movingTime': movingTime,
             'elevation': elevation,
             'avgPower': avgPower,
-<<<<<<< HEAD
-            'energyOutput': energyOutput, // Not used at the moment
-=======
             'weightedPower': weightedPower,
             'energyOutput': energyOutput,
->>>>>>> 3599ab09
             'elapsedTime': elapsedTime,
             'averageSpeed': averageSpeed,
             'averageHeartRate': averageHeartRate,
