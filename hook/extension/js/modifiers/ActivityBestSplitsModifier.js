/**
 *   ActivityBestSplitsModifier is responsible of ...
 */
function ActivityBestSplitsModifier(userSettings, activityJson, hasPowerMeter, splitsConfiguration, saveSplitsConfigrationMethod) {
    this.userSettings = userSettings;
    this.activityJson = activityJson;
    this.hasPowerMeter = hasPowerMeter;
    this.splitsConfiguration = splitsConfiguration;
    this.saveSplitsConfigrationMethod = saveSplitsConfigrationMethod || function() {};
    this.distanceUnit = ActivityBestSplitsModifier.Units.Kilometers;
}

ActivityBestSplitsModifier.Units = {
    Seconds: -1,
    Minutes: 0,
    Kilometers: 1,
    Miles: 2,

    MetersToMilesFactor: 0.000621371192,
    MetersTo0001hMileFactor: 0.621371192,
    KilometersToMilesFactor: 0.621371192,
    MilesToMetersFactor: 1609.344,
    KilometersToMetersFactor: 1000,

    getLabel: function(unit) {
        switch (unit) {
            case ActivityBestSplitsModifier.Units.Kilometers:
                return "km";

            case ActivityBestSplitsModifier.Units.Miles:
                return "mi";

            case ActivityBestSplitsModifier.Units.Minutes:
                return "min";

            case ActivityBestSplitsModifier.Units.Seconds:
                return "seconds";


            default:
                return "";
        }
    }
};

/**
 * Define prototype
 */
ActivityBestSplitsModifier.prototype = {

    modify: function modify() {

        var self = this;

        // wait for Segments section load
        if ($("#segments").length === 0) {
            setTimeout(function() {
                modify.call(self);
            }, 500);
            return;
        }

        $("#segments").addClass("best-splits-processed");

        var segments = $("#segments"),
            bestSplitsHeader = $("<h3 class=\"inset segments-header bestsplits-header-title\" style='cursor: pointer'>Best Splits</h3>"),
            bestSplitsSection = $("<section id='bestsplits' class='pinnable-anchor' style='display: none;'></section>"),
            map,
            splitPolyline,
            splitAltitude,
            splitColor = "black",
            selectedSplitId,
            measurementPreference = currentAthlete ? currentAthlete.get('measurement_preference') : 'meters';

        var filterData = function(data, distance, smoothing) {
            if (data && distance) {
                var result = [];
                result[0] = data[0];
                for (i = 1, max = data.length; i < max; i++) {
                    result[i] = result[i - 1] + (distance[i] - distance[i - 1]) * (data[i] - result[i - 1]) / smoothing;
                }
                return result;
            }
        };
        this.activityJson.filteredAltitude = filterData(this.activityJson.altitude, this.activityJson.distance, 200);

        self.distanceUnit = (measurementPreference == 'meters') ? ActivityBestSplitsModifier.Units.Kilometers : ActivityBestSplitsModifier.Units.Miles;

        segments.find("h3.segments-header")
            .css("font-weight", "bold")
            .css("cursor", "pointer")
            .addClass("segments-header-title")
            .before(bestSplitsHeader);

        if (pageView) {
            if (pageView.contexts) {
                if (pageView.contexts.contexts) {
                    if (pageView.contexts.contexts.map["converted-elapsed-time"]) {
                        if (pageView.contexts.contexts.map["converted-elapsed-time"]._activityPolyline) {
                            if (pageView.contexts.contexts.map["converted-elapsed-time"]._activityPolyline._map) {
                                map = pageView.contexts.contexts.map["converted-elapsed-time"]._activityPolyline._map.instance;
                            }
                        }
                    }
                }
            }
        }

        if (segments.find("[data-segment-effort-id]").length) {
            bestSplitsSection.appendTo($("#segments section.segments-list"));
        } else {
            var container = segments.find(".no-segments");
            container.find(".icon-segment-marker-white").remove();
            container.append("<h3 class=\"inset segments-header\">Best Splits</h3>");
            container.append(bestSplitsSection);
            bestSplitsSection.show();
        }

        $(".bestsplits-header-title").click(function() {
            $(".bestsplits-header-title").css("font-weight", "bold");
            $(".segments-header-title").css("font-weight", "normal").css("text-decoration", "none");
            segments.find("table.segments").hide();
            bestSplitsSection.show();
        });

        var removeSplitSelection = function() {
            if (map && splitPolyline) {
                map.removeLayer(splitPolyline);
                splitPolyline = null;
            }
            if (splitAltitude) {
                splitAltitude.attr("style", "fill: " + splitColor + "; opacity: 0");
            }
            $("[data-activity-points].selected").removeClass("selected").css({
                "background-color": "",
                "color": "black"
            });
            selectedSplitId = undefined;
        };

        $(".segments-header-title").click(function() {
            $(".segments-header-title").css("font-weight", "bold");
            $(".bestsplits-header-title").css("font-weight", "normal").css("text-decoration", "none");
            bestSplitsSection.hide();
            segments.find("table.segments").show();
            removeSplitSelection();
        });

        // Set underline on titles only when hovered
        $(".segments-header-title").hover(
            function() {
                $(this).css("text-decoration", "underline");
            },
            function() {
                $(this).css("text-decoration", "none");
            }
        );

        $(".bestsplits-header-title").hover(
            function() {
                $(this).css("text-decoration", "underline");
            },
            function() {
                $(this).css("text-decoration", "none");
            }
        );

        // Set Strava blue links color on bestsplits + segments links 
        $(".bestsplits-header-title").css("color", "#007FB6");
        $(".segments-header-title").css("color", "#007FB6");


        $(document).on("click", "[data-activity-points]", {}, function() {
            if (map) {
                $("[data-activity-points].selected").removeClass("selected").css({
                    "background-color": "",
                    "color": "black"
                });
                $(this).addClass("selected").css({
                    "background-color": splitColor,
                    "color": "white"
                });

                if (splitPolyline) {
                    map.removeLayer(splitPolyline);
                    splitPolyline = null;
                }
                var range = $(this).attr("data-activity-points").split("-"),
                    start = parseInt(range[0]),
                    stop = parseInt(range[1]);
                splitPolyline = L.polyline([], {
                    color: splitColor
                });
                for (var i = start; i <= stop; i++) {
                    splitPolyline.addLatLng(L.latLng(self.activityJson.latlng[i][0], self.activityJson.latlng[i][1]));
                }
                splitPolyline.addTo(map);
                var chartRect = $("#grid rect:not([data-split])");
                if (chartRect.length === 0) {
                    return;
                }
                var width = parseInt(chartRect.attr("width")),
                    height = parseInt(chartRect.attr("height"));
                var xScale = d3.scale.linear().domain([0, self.activityJson.distance[self.activityJson.distance.length - 1]]).range([0, width]);
                if (!splitAltitude) {
                    splitAltitude = d3.select("#grid").insert("rect", "rect").attr("y", "0").attr("style", "fill: " + splitColor + "; opacity: 0").attr("data-split", "true");
                }

                splitAltitude.attr("x", xScale(self.activityJson.distance[start]));
                splitAltitude.attr("height", height);
                splitAltitude.attr("width", xScale(self.activityJson.distance[stop] - self.activityJson.distance[start]));
                splitAltitude.attr("style", "fill: " + splitColor + "; opacity: 0.3");

                selectedSplitId = $(this).data("split-id");
            }
        });

        var splitsTable = $("<table class='dense marginless best-splits' style='text-align: center'>" +
            "<thead>" +
            "<tr>" +
            "<th style='text-align: center; vertical-align: top;'>Split</th>" +
            "<th style='text-align: center; vertical-align: top;'>Time Distance</th>" +
            "<th style='text-align: center; vertical-align: top;'>Avg Speed</th>" +
            "<th style='text-align: center; vertical-align: top;'>Avg HR</th>" +
            "<th style='text-align: center; vertical-align: top;'>Drop HR</th>" +
            "<th style='text-align: center; vertical-align: top;'>Rise HR</th>" +
            "<th style='text-align: center; vertical-align: top;'>Avg Power</th>" +
            "<th style='text-align: center; vertical-align: top;'>Avg Cadence</th>" +
            "<th style='text-align: center; vertical-align: top;'>Elevation gain</th>" +
            "<th style='text-align: center; vertical-align: top;'>Elevation drop</th>" +
            "<th style='text-align: center; vertical-align: top;'></th>" +
            "</tr>" +
            "</thead>" +
            "<tfoot>" +
            "<tr>" +
            "<td colspan='11'>Length:&nbsp;" +
            "<input type='number' min='1' max='9999' value='5' id='best-split-new-length' style='width: 100px' />&nbsp;" +
            "Type:&nbsp;<select id='best-split-new-unit'>" +
            "<option selected value='" + ActivityBestSplitsModifier.Units.Minutes + "'>" + ActivityBestSplitsModifier.Units.getLabel(ActivityBestSplitsModifier.Units.Minutes) + "</option>" +
            "<option value='" + ActivityBestSplitsModifier.Units.Seconds + "'>" + ActivityBestSplitsModifier.Units.getLabel(ActivityBestSplitsModifier.Units.Seconds) + "</option>" +
            "<option value='" + ActivityBestSplitsModifier.Units.Kilometers + "'>" + ActivityBestSplitsModifier.Units.getLabel(ActivityBestSplitsModifier.Units.Kilometers) + "</option>" +
            "<option value='" + ActivityBestSplitsModifier.Units.Miles + "'>" + ActivityBestSplitsModifier.Units.getLabel(ActivityBestSplitsModifier.Units.Miles) + "</option>" +
            "</select>&nbsp;" +
            "<a class='button' id='best-split-new-add'>Add new split</a>" +
            "</td>" +
            "</tr>" +
            "<tr>" +
            "<td colspan='11' style='text-align: center'><em>Data accuracy depends on GPS logging interval used to record this activity. Move cursor over values to see exact distance/time at which the value was computed. Click on any value to see the split on map and altitude chart.</em></th>" +
            "</tr>" +
            "</tfoot>" +
            "<tbody class='splits-list'>" +
            "</tbody" +
            "</table>");
        bestSplitsSection.append(splitsTable);
        var splitsTableBody = splitsTable.find("tbody");

        var splitsArray = [{
            length: 1,
            unit: ActivityBestSplitsModifier.Units.Kilometers,
            id: Helper.guid()
        }, {
            length: 10,
            unit: ActivityBestSplitsModifier.Units.Kilometers,
            id: Helper.guid()
        }, {
            length: 30,
            unit: ActivityBestSplitsModifier.Units.Kilometers,
            id: Helper.guid()
        }, {
            length: 50,
            unit: ActivityBestSplitsModifier.Units.Kilometers,
            id: Helper.guid()
        }, {
            length: 1,
            unit: ActivityBestSplitsModifier.Units.Minutes,
            id: Helper.guid()
        }, {
            length: 10,
            unit: ActivityBestSplitsModifier.Units.Minutes,
            id: Helper.guid()
        }, {
            length: 20,
            unit: ActivityBestSplitsModifier.Units.Minutes,
            id: Helper.guid()
        }, {
            length: 60,
            unit: ActivityBestSplitsModifier.Units.Minutes,
            id: Helper.guid()
        }];

        if (self.splitsConfiguration) {
            splitsArray = self.splitsConfiguration.splits || splitsArray;
        }
        splitsArray.sort(function(left, right) {
            if (left.unit === right.unit) {
                return left.length - right.length;
            } else {
                return left.unit - right.unit;
            }
        });

        var i,
            activityDistanceInMeters = this.activityJson.distance[this.activityJson.distance.length - 1],
            activityDurationInSeconds = this.activityJson.time[this.activityJson.time.length - 1];

        var addSplitToTable = function(split) {
            if (split.unit === ActivityBestSplitsModifier.Units.Kilometers && (split.length * ActivityBestSplitsModifier.Units.KilometersToMetersFactor) > activityDistanceInMeters) {
                return;
            }
            if (split.unit === ActivityBestSplitsModifier.Units.Miles && (split.length * ActivityBestSplitsModifier.Units.MilesToMetersFactor) > activityDistanceInMeters) {
                return;
            }
            if (split.unit === ActivityBestSplitsModifier.Units.Minutes && (split.length * 60) > activityDurationInSeconds) {
                return;
            }

            if (split.unit === ActivityBestSplitsModifier.Units.Seconds && split.length > activityDurationInSeconds) {
                return;
            }

            split.id = split.id || Helper.guid();
            splitsTableBody.append("<tr id='split-" + split.id + "'>" +
                "<td>" + split.length + " " + ActivityBestSplitsModifier.Units.getLabel(split.unit) + "</td>" +
                "<td class='value'><div id='split-" + split.id + "-time'></div><div id='split-" + split.id + "-distance'></div></td>" +
                "<td class='value'><div id='split-" + split.id + "-avg-speed'></div></td>" +
                "<td class='value'><div id='split-" + split.id + "-avg-hr'></div></td>" +
                "<td class='value'><div id='split-" + split.id + "-drop-hr'></div></td>" +
                "<td class='value'><div id='split-" + split.id + "-rise-hr'></div></td>" +
                "<td class='value'><div id='split-" + split.id + "-avg-power'></div></td>" +
                "<td class='value'><div id='split-" + split.id + "-avg-cadence'></div></td>" +
                "<td class='value'><div id='split-" + split.id + "-elevation-gain'></div></td>" +
                "<td class='value'><div id='split-" + split.id + "-elevation-drop'></div></td>" +
                "<td><button class='compact minimal toggle-effort-visibility best-split-remove' data-split-id='" + split.id + "'>Del</button></td>" +
                "</tr>");
        };

        splitsArray.forEach(function(split) {
            addSplitToTable(split);
        });

        var saveSplitsConfiguration = function(splitsArray) {
            self.saveSplitsConfigrationMethod({
                splits: splitsArray
            });
        };

        $(document).on("click", ".best-split-remove", function(e) {
            e.preventDefault();
            var splitId = $(this).data("split-id");
            if (splitId === selectedSplitId) {
                removeSplitSelection();
            }
            splitsTableBody.find("#split-" + splitId).fadeOut(function() {
                $(this).remove();
            });
            splitsArray = splitsArray.filter(function(split) {
                return split.id != splitId;
            });
            saveSplitsConfiguration(splitsArray);
        });

        $("#best-split-new-add").click(function(e) {
            e.preventDefault();
            var splitLength = parseInt($("#best-split-new-length").val());
            if (splitLength < 1) {
                $("#best-split-new-length").focus();
                return;
            }
            var splitType = parseInt($("#best-split-new-unit").val());

            var splitAlreadyExist = _.findWhere(splitsArray, {
                length: splitLength,
                unit: splitType
            });

            if (splitAlreadyExist) {
                alert('This split already exist.');
                return;
            }

            switch (splitType) {

                case ActivityBestSplitsModifier.Units.Minutes:
                    if ((splitLength * 60) > activityDurationInSeconds) {
                        $.fancybox({
                            'autoScale': true,
                            'transitionIn': 'fade',
                            'transitionOut': 'fade',
                            'type': 'iframe',
                            'content': '<div>The length of the split cannot be longer than the activity time.</div>',
                            'afterClose': function() {
                                $("#best-split-new-length").focus();
                            }
                        });
                        return;
                    }
                    break;

                case ActivityBestSplitsModifier.Units.Seconds:
                    if (splitLength > activityDurationInSeconds) {
                        $.fancybox({
                            'autoScale': true,
                            'transitionIn': 'fade',
                            'transitionOut': 'fade',
                            'type': 'iframe',
                            'content': '<div>The length of the split cannot be longer than the activity time.</div>',
                            'afterClose': function() {
                                $("#best-split-new-length").focus();
                            }
                        });
                        return;
                    }
                    break;

                case ActivityBestSplitsModifier.Units.Kilometers:
                case ActivityBestSplitsModifier.Units.Miles:
                    var valueToCheck = splitLength * (splitType === ActivityBestSplitsModifier.Units.Miles ? ActivityBestSplitsModifier.Units.MilesToMetersFactor : ActivityBestSplitsModifier.Units.KilometersToMetersFactor);
                    if (valueToCheck > activityDistanceInMeters) {
                        $.fancybox({
                            'autoScale': true,
                            'transitionIn': 'fade',
                            'transitionOut': 'fade',
                            'type': 'iframe',
                            'content': '<div>The length of the split cannot be longer than the activity distance.</div>',
                            'afterClose': function() {
                                $("#best-split-new-length").focus();
                            }
                        });
                        return;
                    }
                    break;

                default:
                    $("#best-split-new-unit").focus();
                    return;
            }

            var newSplit = {
                id: Helper.guid(),
                unit: splitType,
                length: splitLength
            };
            splitsArray.push(newSplit);
            saveSplitsConfiguration(splitsArray);
            addSplitToTable(newSplit);
            processSplit(newSplit);
        });

        var worker,
            workerPromises = [];
        var computeSplit = function(split, activity) {
<<<<<<< HEAD
            // TODO Implement cache for best split here. Avoid computation of split each time to load the page faster
=======
>>>>>>> c499ea34
            if (!worker) {
                var blobURL = URL.createObjectURL(new Blob(['(',
                    function() {
                        var computeSplitWorker = function(split, activityJson, options) {
                            var i,
                                j,
                                max,
                                distance,
                                hr,
                                avgCadence,
                                avgPower,
                                avgSpeed,
                                time,
                                begin,
                                end,
                                newSplitValue = function(value) {
                                    return {
                                        value: value || 0,
                                        begin: 0,
                                        end: -1,
                                        samples: 0
                                    };
                                },
                                newDropRiseValue = function() {
                                    return {
                                        value: {
                                            value: 0,
                                            beginValue: 0,
                                            endValue: 0
                                        },
                                        begin: 0,
                                        end: -1,
                                        samples: 0
                                    };
                                },
                                values = {
                                    time: newSplitValue(999999999),
                                    distance: newSplitValue(),
                                    avgSpeed: newSplitValue(),
                                    avgHr: newSplitValue(),
                                    dropHr: newDropRiseValue(),
                                    riseHr: newDropRiseValue(),
                                    avgPower: newSplitValue(),
                                    avgCadence: newSplitValue(),
                                    elevationGain: newSplitValue(),
                                    elevationDrop: newSplitValue()
                                },
                                countSamples = function(value) {
                                    value.samples = value.end - value.begin + 1;
                                },
                                averageOfValues = function(start, end, array) {
                                    var sumValues = 0;
                                    var sumTime = 0;
                                    var deltaTime;
                                    start++;
                                    for (; array && start <= end; start++) {
                                        deltaTime = activityJson.time[start] - activityJson.time[start - 1];
                                        sumValues += array[start] * deltaTime - ((array[start] - array[start - 1]) * deltaTime) / 2;
                                        sumTime += deltaTime;
                                    }
                                    if (sumTime === 0) {
                                        return 0;
                                    }
                                    return sumValues / sumTime;
                                },
                                totalGainOfValues = function(start, end, array) {
                                    if (!array) {
                                        return 0;
                                    }
                                    var result = 0;
                                    var previous = array[start++];
                                    for (; start <= end; start++) {
                                        var value = array[start];
                                        if (previous < value) {
                                            result += (value - previous);
                                        }
                                        previous = value;
                                    }
                                    return result;
                                },
                                totalDropOfValues = function(start, end, array, distance, smoothing) {
                                    if (!array) {
                                        return 0;
                                    }
                                    var result = 0;
                                    var previous = array[start++];
                                    for (; start <= end; start++) {
                                        var value = array[start];
                                        if (previous > value) {
                                            result += (previous - value);
                                        }
                                        previous = value;
                                    }
                                    return result;
                                },
                                dropOfValues = function(start, end, array) {
                                    var dropHr = newSplitValue();
                                    var maxDrop = 0;
                                    var maxBegin = 0;
                                    var maxEnd = 0;
                                    var maxValueBegin = 0;
                                    var maxValueEnd = 0;
                                    if (array) {
                                        var previous = array[start++];
                                        var currentMax = previous;
                                        var begin = start;
                                        for (; start <= end; start++) {
                                            if (array[start] > previous) {
                                                if (maxValueEnd == 0 || array[start] - maxValueEnd > 5) {
                                                    currentMax = array[start];
                                                    begin = start;
                                                }
                                            } else if (currentMax - array[start] > maxDrop) {
                                                maxDrop = currentMax - array[start];
                                                maxBegin = begin;
                                                maxEnd = start;
                                                maxValueBegin = currentMax;
                                                maxValueEnd = array[start];
                                            }
                                            previous = array[start];
                                        }
                                    }
                                    dropHr.value = {
                                        value: maxDrop,
                                        beginValue: maxValueBegin,
                                        endValue: maxValueEnd
                                    };
                                    dropHr.begin = maxBegin;
                                    dropHr.end = maxEnd;
                                    return dropHr;
                                },
                                riseOfValues = function(start, end, array) {
                                    var riseHr = newSplitValue();
                                    var maxRise = 0;
                                    var maxBegin = 0;
                                    var maxEnd = 0;
                                    var maxValueBegin = 0;
                                    var maxValueEnd = 0;
                                    if (array) {
                                        var previous = array[start++];
                                        var currentMin = previous;
                                        var begin = start;
                                        for (; start <= end; start++) {
                                            if (array[start] < previous) {
                                                if (maxValueEnd == 0 || maxValueEnd - array[start] > 5) {
                                                    // restart
                                                    currentMin = array[start];
                                                    begin = start;
                                                }
                                            } else if (array[start] - currentMin > maxRise) {
                                                maxRise = array[start] - currentMin;
                                                maxBegin = begin;
                                                maxEnd = start;
                                                maxValueBegin = currentMin;
                                                maxValueEnd = array[start];
                                            }
                                            previous = array[start];
                                        }
                                    }
                                    riseHr.value = {
                                        value: maxRise,
                                        beginValue: maxValueBegin,
                                        endValue: maxValueEnd
                                    };
                                    riseHr.begin = maxBegin;
                                    riseHr.end = maxEnd;
                                    return riseHr;
                                },
                                coutOfNonZero = function(start, end, array) {
                                    var result = 0;
                                    for (; array && start <= end; start++) {
                                        if (array[start]) {
                                            result += 1;
                                        }
                                    }
                                    return result;
                                },
                                checkValues = function(timeOrDistance, ratio) {
                                    hr = averageOfValues(begin, end, activityJson.heartrate);
                                    if (hr > values.avgHr.value) {
                                        values.avgHr.value = hr;
                                        values.avgHr.begin = begin;
                                        values.avgHr.end = end;
                                        values.avgHr.timeOrDistance = timeOrDistance;
                                    }
                                    dropHr = dropOfValues(begin, end, activityJson.heartrate);
                                    dropHr.value.value = dropHr.value.value * ratio;
                                    if (dropHr.value.value > values.dropHr.value.value) {
                                        values.dropHr = dropHr;
                                    }

                                    riseHr = riseOfValues(begin, end, activityJson.heartrate);
                                    riseHr.value.value = riseHr.value.value * ratio;
                                    if (riseHr.value.value > values.riseHr.value.value) {
                                        values.riseHr = riseHr;
                                    }

                                    avgCadence = averageOfValues(begin, end, activityJson.cadence);
                                    if (avgCadence > values.avgCadence.value) {
                                        values.avgCadence.value = avgCadence;
                                        values.avgCadence.begin = begin;
                                        values.avgCadence.end = end;
                                        values.avgCadence.timeOrDistance = timeOrDistance;
                                    }

                                    avgPower = averageOfValues(begin, end, activityJson.watts);
                                    if (avgPower > values.avgPower.value) {
                                        values.avgPower.value = avgPower;
                                        values.avgPower.begin = begin;
                                        values.avgPower.end = end;
                                        values.avgPower.timeOrDistance = timeOrDistance;
                                    }

                                    elevationGain = totalGainOfValues(begin, end, activityJson.filteredAltitude) * ratio;
                                    elevationDrop = totalDropOfValues(begin, end, activityJson.filteredAltitude) * ratio;
                                    if (elevationGain > values.elevationGain.value) {
                                        values.elevationGain.value = elevationGain;
                                        values.elevationGain.begin = begin;
                                        values.elevationGain.end = end;
                                        values.elevationGain.timeOrDistance = timeOrDistance;
                                    }
                                    if (elevationDrop > values.elevationDrop.value) {
                                        values.elevationDrop.value = elevationDrop;
                                        values.elevationDrop.begin = begin;
                                        values.elevationDrop.end = end;
                                        values.elevationDrop.timeOrDistance = timeOrDistance;
                                    }

                                    avgSpeed = (distance / 1000) / (time / 60 / 60);
                                    if (avgSpeed > values.avgSpeed.value) {
                                        values.avgSpeed.value = avgSpeed;
                                        values.avgSpeed.begin = begin;
                                        values.avgSpeed.end = end;
                                        values.avgSpeed.timeOrDistance = timeOrDistance;
                                    }

                                }.bind(this);

                            if (split.unit === options.Minutes || split.unit === options.Seconds) {

                                var splitInSeconds;

                                if (split.unit === options.Minutes) {
                                    splitInSeconds = split.length * 60;
                                } else {

                                    splitInSeconds = split.length;
                                }

                                for (i = 0, max = activityJson.time.length; i < max; i++) {
                                    time = 0;
                                    begin = i;
                                    end = i + 1;
                                    while (splitInSeconds > time && end < max) {
                                        time = activityJson.time[end] - activityJson.time[begin];
                                        end++;
                                    }
                                    end--;
                                    if (time < splitInSeconds) {
                                        break;
                                    }

                                    distance = (activityJson.distance[end] - activityJson.distance[begin]);
                                    var ratio = splitInSeconds / time;
                                    if (distance * ratio > values.distance.value) {
                                        values.distance.value = distance * ratio;
                                        values.distance.begin = begin;
                                        values.distance.end = end;
                                        values.distance.timeOrDistance = time;
                                    }

                                    checkValues(time, ratio);
                                }

                                time = activityJson.time[values.riseHr.end] - activityJson.time[values.riseHr.begin];
                                values.riseHr.timeOrDistance = time;
                                time = activityJson.time[values.dropHr.end] - activityJson.time[values.dropHr.begin];
                                values.dropHr.timeOrDistance = time;

                                if (options.distanceUnit === options.Miles) {
                                    values.distance.value *= options.MetersTo0001hMileFactor;
                                    values.avgSpeed.value *= options.KilometersToMilesFactor;
                                }
                            }

                            if (split.unit === options.Kilometers || split.unit === options.Miles) {
                                var distanceInMeters = split.length * (split.unit === options.Miles ? options.MilesToMetersFactor : options.KilometersToMetersFactor),
                                    distanceInUserUnits;
                                for (i = 0, max = activityJson.distance.length; i < max; i++) {
                                    distance = 0;
                                    begin = i;
                                    end = i + 1;
                                    while (distanceInMeters > distance && end < max) {
                                        distance = activityJson.distance[end] - activityJson.distance[begin];
                                        end++;
                                    }
                                    end--;
                                    if (distance < distanceInMeters) {
                                        break;
                                    }
                                    var ratio = distanceInMeters / distance;
                                    distanceInUserUnits = distance * (options.distanceUnit === options.Miles ? options.MetersTo0001hMileFactor : 1);

                                    time = activityJson.time[end] - activityJson.time[begin];
                                    if (time * ratio < values.time.value) {
                                        values.time.value = time * ratio;
                                        values.time.begin = begin;
                                        values.time.end = end;
                                        values.time.timeOrDistance = distanceInUserUnits;
                                    }

                                    checkValues(distanceInUserUnits, ratio);
                                }

                                distance = activityJson.distance[values.riseHr.end] - activityJson.distance[values.riseHr.begin];
                                distanceInUserUnits = distance * (options.distanceUnit === options.Miles ? options.MetersTo0001hMileFactor : 1);
                                values.riseHr.timeOrDistance = distanceInUserUnits;
                                distance = activityJson.distance[values.dropHr.end] - activityJson.distance[values.dropHr.begin];
                                distanceInUserUnits = distance * (options.distanceUnit === options.Miles ? options.MetersTo0001hMileFactor : 1);
                                values.dropHr.timeOrDistance = distanceInUserUnits;

                                if (options.distanceUnit === options.Miles) {
                                    values.distance.value *= options.MetersTo0001hMileFactor;
                                    values.avgSpeed.value *= options.KilometersToMilesFactor;
                                }
                            }

                            countSamples(values.avgCadence);
                            countSamples(values.avgHr);
                            countSamples(values.dropHr);
                            countSamples(values.riseHr);
                            countSamples(values.avgPower);
                            countSamples(values.elevationGain);
                            countSamples(values.elevationDrop);
                            countSamples(values.avgSpeed);
                            countSamples(values.distance);
                            countSamples(values.time);

                            return values;
                        };

                        self.onmessage = function(message) {
                            if (message.data && message.data.split && message.data.activity && message.data.options) {
                                message.data.result = computeSplitWorker(message.data.split, message.data.activity, message.data.options);
                                postMessage(message.data);
                            }
                        };

                    }.toString(),
                    ')()'
                ], {
                    type: 'application/javascript'
                }));
                worker = new Worker(blobURL);
                worker.onmessage = function(message) {
                    workerPromises[message.data.split.id].resolve(message.data.result);
                    delete workerPromises[message.data.split.id];
                };
                URL.revokeObjectURL(blobURL);
            }
            workerPromises[split.id] = $.Deferred();
            worker.postMessage({
                split: split,
                activity: activity,
                options: {
                    distanceUnit: self.distanceUnit,
                    Minutes: ActivityBestSplitsModifier.Units.Minutes,
                    Seconds: ActivityBestSplitsModifier.Units.Seconds,
                    Kilometers: ActivityBestSplitsModifier.Units.Kilometers,
                    Miles: ActivityBestSplitsModifier.Units.Miles,
                    MetersTo0001hMileFactor: ActivityBestSplitsModifier.Units.MetersTo0001hMileFactor,
                    KilometersToMilesFactor: ActivityBestSplitsModifier.Units.KilometersToMilesFactor,
                    MilesToMetersFactor: ActivityBestSplitsModifier.Units.MilesToMetersFactor,
                    KilometersToMetersFactor: ActivityBestSplitsModifier.Units.KilometersToMetersFactor
                }
            });
            return workerPromises[split.id].promise();
        };

        var processSplit = function(split) {
            var splitId = "#split-" + split.id,
                splitRow = splitsTableBody.find(splitId),
                setValue = function(elementId, value, formatFunction, defValue, tooltipFormatFunction) {
                    var element = $(elementId);
                    element.html("");
                    if (value.samples) {
                        var text = formatFunction ? formatFunction(value.value) : value.value;
                        element.text(text);
                        element.attr("data-activity-points", value.begin + "-" + value.end);
                        element.data("split-id", split.id);
                        element.css({
                            "cursor": "pointer"
                        });
                        if (value.timeOrDistance && tooltipFormatFunction) {
                            element.attr("title", tooltipFormatFunction(value));
                        }
                    } else {
                        if (defValue) {
                            element.text(defValue);
                        }
                    }
                };
            splitRow.find("td.value").append("<span class='ajax-loading-image'></span>");

            var formatDistance = function(value) {
                    return Helper.formatNumber(value.timeOrDistance / 1000) + ActivityBestSplitsModifier.Units.getLabel(self.distanceUnit);
                },
                formatTime = function(value) {
                    return Helper.secondsToHHMMSS(value.timeOrDistance, true);
                },
                formatTooltip = split.unit === ActivityBestSplitsModifier.Units.Minutes ? formatTime : formatDistance,
                formatTooltipDropRise = function(value) {
                    var arrow = value.value.beginValue > value.value.endValue ? "\u2198" : "\u2197";
                    return Helper.formatNumber(value.value.beginValue, 0) + arrow + Helper.formatNumber(value.value.endValue, 0) + " " + formatTooltip(value);
                },
                speedLabel = self.distanceUnit === ActivityBestSplitsModifier.Units.Miles ? "mph" : "km/h";

            computeSplit(split, self.activityJson).done(function(value) {
                setValue(splitId + "-time", value.time, function(value) {
                    return Helper.secondsToHHMMSS(value, true);
                }, "", formatDistance);
                setValue(splitId + "-distance", value.distance, function(value) {
                    return Helper.formatNumber(value / 1000) + ActivityBestSplitsModifier.Units.getLabel(self.distanceUnit);
                }, "", formatTime);
                setValue(splitId + "-avg-speed", value.avgSpeed, function(value) {
                    return Helper.formatNumber(value) + speedLabel;
                }, "n/a", formatTooltip);
                setValue(splitId + "-avg-hr", value.avgHr, function(value) {
                    return Helper.formatNumber(value, 0) + "bpm";
                }, "n/a", formatTooltip);
                setValue(splitId + "-drop-hr", value.dropHr, function(value) {
                    return "-" + Helper.formatNumber(value.value, 0) + "bpm";
                }, "n/a", formatTooltipDropRise);
                setValue(splitId + "-rise-hr", value.riseHr, function(value) {
                    return "+" + Helper.formatNumber(value.value, 0) + "bpm";
                }, "n/a", formatTooltipDropRise);
                setValue(splitId + "-avg-power", value.avgPower, function(value) {
                    return Helper.formatNumber(value, 0) + "W";
                }, "n/a", formatTooltip);
                setValue(splitId + "-elevation-gain", value.elevationGain, function(value) {
                    return Helper.formatNumber(value, 0) + "m";
                }, "n/a", formatTooltip);
                setValue(splitId + "-elevation-drop", value.elevationDrop, function(value) {
                    return Helper.formatNumber(value, 0) + "m";
                }, "n/a", formatTooltip);
                setValue(splitId + "-avg-cadence", value.avgCadence, function(value) {
                    return Helper.formatNumber(value, 0);
                }, "n/a", formatTooltip);
                splitRow.find("td.value span.ajax-loading-image").remove();
            });
        };

        splitsArray.forEach(function(split) {
            processSplit(split);
        });

        // when a user clicks 'Analysis' #segments element is removed so we have to wait for it and re-run the modify function
        var waitForSegmentsSectionRemoved = function() {
            if ($("#segments.best-splits-processed").length !== 0) {
                setTimeout(function() {
                    waitForSegmentsSectionRemoved();
                }, 1000);
                return;
            }
            modify.call(self);
        };
        waitForSegmentsSectionRemoved();
    },
};<|MERGE_RESOLUTION|>--- conflicted
+++ resolved
@@ -449,10 +449,7 @@
         var worker,
             workerPromises = [];
         var computeSplit = function(split, activity) {
-<<<<<<< HEAD
             // TODO Implement cache for best split here. Avoid computation of split each time to load the page faster
-=======
->>>>>>> c499ea34
             if (!worker) {
                 var blobURL = URL.createObjectURL(new Blob(['(',
                     function() {
