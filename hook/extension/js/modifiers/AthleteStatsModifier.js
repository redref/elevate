/**
 *   AthleteStatsModifier is responsible of ...
 */
function AthleteStatsModifier(appResources, yearTargets) {
    this.appResources = appResources;
    this.cacheKey_ = 'activitiesHistoryData';
    this.distanceUnit = "km";
    this.distanceInKilometers = true;
    this.elevationUnit = "m";
    this.elevationInMeters = true;
    this.yearTargets = yearTargets;
}

/**
 * Define prototype
 */
AthleteStatsModifier.prototype = {

    modify: function modify() {

        var self = this;

        // wait for My Stats load
        if ($("#ytd_year_bike, #ytd_year_run").length === 0) {
            setTimeout(function() {
                modify.call(self);
            }, 500);
            return;
        }

        var metersTo1000thOfMileFactor = 0.621371192,
            metersToFeetsFactor = 3.2808399,
            total = 0,
            i,
            max,
            url = '/athlete/training_activities?new_activity_only=false&per_page=2000&page=',
            currentActivities = [],
            requests = [],
            activitiesFromCache = localStorage.getItem(this.cacheKey_),
            activitiesFromCacheObject = JSON.parse(activitiesFromCache) || [],
            progress = $("#progress-goals-v2"),
            progressThisYear = $("<div class='section'><h3>My year progressions to current month/day <span id='athleteStatsLoading' class='ajax-loading-image'></span></h3><div>This panel displays your progress for each beginning of year to current month and day. Assuming today is May 25, this panel shows \"What I've accomplished by May 25 of this year compared to previous years during the same period.\"<br/><br/><input type='checkbox' id='stravistix_yearProgress_incVirtualRides'/> Include Virtual Rides</div><div><ul class='switches'><li><a class='button btn-xs' data-activity-type='0' style='display: none;'>Cycling</a></li><li><a class='button btn-xs' data-activity-type='1' style='display: none;'>Running</a></li><li class='last-child' id='athleteStatsShowChart' style='display: none;'><a class='button btn-xs' style='max-height: 24px;' title='Chart'><img style='height: 12px;' src='" + self.appResources.trendingUpIcon + "'/></a></li><li>&nbsp;&nbsp;&nbsp;<a href='#' id='athleteStatsLoadingForceRefresh' style='display: none'>Force refresh</a></li></ul></div></div>");

        var formatData = function(activities) {

            var includeVirtualRide = (StorageManager.getCookie('stravistix_yearProgress_incVirtualRides') === "true");

            var formattedData = [],
                i,
                max,
                activity,
                date;
            for (i = 0, max = activities.length; i < max; i++) {
                activity = activities[i];
                if (activity.type === "Ride" || activity.type === "Run" || (includeVirtualRide && activity.type === "VirtualRide")) {
                    date = new Date(activity.start_time);
                    formattedData.push({
                        t: (activity.type === "Ride" || (includeVirtualRide && activity.type === "VirtualRide")) ? 0 : 1,
                        y: date.getFullYear(),
                        m: date.getMonth(),
                        d: date.getDate(),
                        di: activity.distance_raw,
                        el: activity.elevation_gain_raw,
                        ti: activity.moving_time_raw
                    });
                }
            }
            return formattedData;
        };

        var renderTrendArrow = function(value, formatFunction) {
            if (value === undefined) {
                return "";
            }
            var formatted = formatFunction ? formatFunction(value) : value;
            return "<span title='" + (value < 0 ? "-" : (value > 0 ? "+" : "")) + formatted + "' style='cursor: help; color:" + (value < 0 ? "red" : (value > 0 ? "green" : "black")) + "'>" + (value < 0 ? "\u25BC" : (value > 0 ? "\u25B2" : "=")) + "</span>";
        };

        var processData = function(activities) {
            var types = [],
                years,
                yearsList = [],
                i,
                j,
                max,
                isCurrentYear,
                distanceDifference,
                activitiesCountDifference,
                elevationDifference,
                timeDifference,
                activity,
                currentDate = new Date(),
                currentYear = currentDate.getFullYear(),
                currentMonth = currentDate.getMonth(),
                currentDay = currentDate.getDate();
            for (i = 0, max = activities.length; i < max; i++) {
                activity = activities[i];
                if (!types[activity.t]) {
                    types[activity.t] = [];
                }
                years = types[activity.t];
                if (!years[activity.y]) {
                    years[activity.y] = {
                        year: activity.y,
                        distance: 0,
                        elevation: 0,
                        time: 0,
                        count: 0
                    };
                }
                if ((activity.m < currentMonth) || (activity.m == currentMonth && activity.d <= currentDay)) {
                    years[activity.y].distance += activity.di;
                    years[activity.y].elevation += activity.el;
                    years[activity.y].time += activity.ti;
                    years[activity.y].count += 1;
                }
            }

            if (types.length === 0) {
                progressThisYear.remove();
                return;
            }

            for (i in types) {
                years = types[i];
                yearsList = [];
                var $table = $("<table class='athletesStatTable' id='athletesStatActivityType" + i + "' style='display: none;'><thead><tr><th>Year</th><th>Distance</th><th>Elevation</th><th>Time</th></tr></thead><tbody></tbody></table>");

                years = years.sort(function(left, right) {
                    return right.year - left.year;
                }).forEach(function(item) {
                    if (!self.distanceInKilometers) {
                        item.distance = item.distance * metersTo1000thOfMileFactor;
                    }
                    if (!self.elevationInMeters) {
                        item.elevation = item.elevation * metersToFeetsFactor;
                    }
                    yearsList.push(item);
                });
                for (j = 0, max = yearsList.length; j < max; j++) {
                    var item = yearsList[j];
                    item.distance /= 1000;
                    if (j < (yearsList.length - 1)) {
                        var previousYearItem = yearsList[j + 1];
                        distanceDifference = item.distance - (previousYearItem.distance / 1000);
                        activitiesCountDifference = item.count - previousYearItem.count;
                        elevationDifference = item.elevation - previousYearItem.elevation;
                        timeDifference = item.time - previousYearItem.time;
                    } else {
                        timeDifference = elevationDifference = activitiesCountDifference = distanceDifference = undefined;
                    }
                    isCurrentYear = item.year === currentYear;
                    $table.find("tbody").append($(
                        "<tr class='" + (isCurrentYear ? 'currentyear' : '') + "'>" +
                        "<td><div style='white-space: nowrap;'>" + item.year + "</div><div style='white-space: nowrap;'><small>" + (isCurrentYear ? ('0' + (currentMonth + 1)).slice(-2) + "/" + ('0' + currentDay).slice(-2) : "") + "</small></div></td>" +
                        "<td><div style='white-space: nowrap;'>" + Helper.formatNumber(item.distance, 0) + " " + self.distanceUnit + renderTrendArrow(distanceDifference, function(value) {
                            return Helper.formatNumber(Math.abs(value), 0) + " " + self.distanceUnit;
                        }) + "</div><div style='white-space: nowrap;'><small>" + Helper.formatNumber(item.count, 0) + " " + (i == 0 ? "Rides" : "Runs") + renderTrendArrow(activitiesCountDifference, function(value) {
                            return Helper.formatNumber(Math.abs(value), 0) + " " + (i == 0 ? "Rides" : "Runs");
                        }) + "</small></div></td>" +
                        "<td><div style='white-space: nowrap;'>" + Helper.formatNumber(item.elevation, 0) + " " + self.elevationUnit + renderTrendArrow(elevationDifference, function(value) {
                            return Helper.formatNumber(Math.abs(value), 0) + " " + self.elevationUnit;
                        }) + "</div></td>" +
                        "<td><div style='white-space: nowrap;'>" + Helper.secondsToDHM(item.time) + renderTrendArrow(timeDifference, function(value) {
                            return Helper.secondsToDHM(Math.abs(value));
                        }) + "</div></td>" +
                        "</tr>"
                    ));
                }
                progressThisYear.append($table);
                progressThisYear.find("a[data-activity-type=" + i + "]").show();
                progressThisYear.find("#athleteStatsShowChart").show();
            }

            progressThisYear.find(".switches .button:visible").first().click();
        };

        var init = function(activities) {
            processData(activities);
            progressThisYear.find("#athleteStatsLoading").remove();
            progressThisYear.find("#athleteStatsLoadingForceRefresh").show().click(function(e) {
                e.preventDefault();
                self.handleProgressStatsForceRefresh_();
            });


            progressThisYear.find('#stravistix_yearProgress_incVirtualRides').prop('checked', StorageManager.getCookie('stravistix_yearProgress_incVirtualRides') === "true");

            progressThisYear.find('#stravistix_yearProgress_incVirtualRides').on('click', function() {

                StorageManager.setCookie('stravistix_yearProgress_incVirtualRides', $('#stravistix_yearProgress_incVirtualRides').prop('checked'), 365);
                self.handleProgressStatsForceRefresh_();

            });
        };

        $(progressThisYear).on("click", "a[data-activity-type]", function(e) {
            e.preventDefault();
            var $this = $(this),
                activityType = $this.data("activity-type");
            progressThisYear.find(".athletesStatTable").hide();
            progressThisYear.find("#athletesStatActivityType" + activityType).show();
            progressThisYear.find("a.button").removeClass("selected");
            $this.addClass("selected");
        });


        $(progressThisYear).on("click", "#athleteStatsShowChart a", function(e) {
            e.preventDefault();
            var activityType = progressThisYear.find("a[data-activity-type].selected").data("activity-type");
            var size = [
                window.innerWidth * 0.9,
                window.innerHeight * 0.8
            ];

            var html = '<div style="padding-bottom: 10px; text-align: center;"><div style="height:' + size[1] + 'px;width:' + size[0] + 'px; overflow: hidden;">' +
                '<div id="athleteStatChart" style="float: left; width: ' + (size[0] - 200) + 'px;height:' + (size[1] - 100) + 'px;"></div>' +
                '<div style="float:right; width: 180px; text-align: left;" id="athleteStatChartLegend">' +
                '<div>Chart of:</div><ul id="athleteStatChartTypes">' +
                '<li style="margin: 8px"><input id="asrdt0" type="radio" checked name="data-type" value="1" /> <label style="display: inline" for="asrdt0">Distance</label></li>' +
                '<li style="margin: 8px"><input id="asrdt1" type="radio" name="data-type" value="0" /> <label style="display: inline" for="asrdt1">Activity count</label></li>' +
                '<li style="margin: 8px"><input id="asrdt2" type="radio" name="data-type" value="2" /> <label style="display: inline" for="asrdt2">Elevation</label></li>' +
                '<li style="margin: 8px"><input id="asrdt3" type="radio" name="data-type" value="3" /> <label style="display: inline" for="asrdt3">Time</label></li>' +
                '<li style="margin: 8px"><input id="asrdt4" type="radio" name="data-type" value="4" /> <label style="display: inline" for="asrdt4">Distance last year</label></li>' +
                '<li style="margin: 8px"><input id="asrdt5" type="radio" name="data-type" value="5" /> <label style="display: inline" for="asrdt5">Distance last 30d</label></li>' +
                '</ul>' +
                '<div style="margin-top: 20px;">Years:</div>' +
                '<ul id="athleteStatChartYears"></ul>' +
                '</div></div></div>' +
                '<style type="text/css">.axis line,.axis path,svg.line-graph .axis{shape-rendering:crispEdges}.axis text{font:10px sans-serif}.axis line,.axis path{fill:none;stroke:#000}path{stroke-width:2;fill:none}path.current{stroke-width:4}#athleteStatChart text.date{fill:#000;font:10px sans-serif;stroke-width:0}svg.line-graph text{cursor:default}.hover-line{stroke:#6E7B8B}.hover-line .hide,path.hide{opacity:0}svg.line-graph .x.axis line{stroke:#D3D3D3}svg.line-graph .x.axis .minor{stroke-opacity:.5}svg.line-graph .x.axis path{display:none}svg.line-graph .x.axis text{font-size:10px}.y.axis path,svg.line-graph .y.axis line{fill:none;stroke:#000}svg.line-graph .y.axis text{font-size:12px}svg.line-graph .scale-button:not(.selected):hover{text-decoration:underline;cursor:pointer!important}svg.line-graph .date-label{fill:#6E7B8B}</style>';
            $.fancybox(html, {
                'title': 'Year progression chart',
                'autoScale': true,
                'transitionIn': 'fade',
                'transitionOut': 'fade'
            });
            prepareChart(currentActivities.filter(function(activity) {
                return activity.t == activityType;
            }));
        });

        var prepareChart = function(activities) {
            var i,
                j,
                numberOfDays = 366,
                max,
                activity,
                day,
                currentTargetType, // 0 - time, 1 - distance
                currentDataType = 1, // 0 - count, 1 - distance, 2 - elevation, 3 - time, 4 - Distance last year, 5 - Distance last 30d
                data = [],
                minValue = 0,
                maxValue = 0,
                leapYear = 2000,
                firstDayDate = new Date(leapYear, 0, 1),
                lastDayDate = new Date(leapYear, 11, 31, 23, 59, 59),
                currentDate = new Date(),
                currentYear = currentDate.getFullYear(),
                oneDayInMiliseconds = 1000 * 60 * 60 * 24,
                dayOfYear = function(date) {
                    var now = new Date(leapYear, date.getMonth(), date.getDate(), 12);
                    var diff = now - firstDayDate;
                    var day = Math.floor(diff / oneDayInMiliseconds);
                    return day;
                },
                createArrayOfValues = function(length, value) {
                    var result = [];
                    while (length--) {
                        result.push(value || 0);
                    }
                    return result;
                },
                currentDayOfYear = dayOfYear(currentDate),
                formatValue = function(value) {
                    switch (currentDataType) {
                        case 1:
                        case 4:
                        case 5:
                            if (!self.distanceInKilometers) {
                                value *= metersTo1000thOfMileFactor;
                            }
                            return Helper.formatNumber(value / 1000, 0) + " " + self.distanceUnit;

                        case 2:
                            if (!self.elevationInMeters) {
                                value *= metersToFeetsFactor;
                            }
                            return Helper.formatNumber(value, 0) + " " + self.elevationUnit;

                        case 3:
                            return Helper.secondsToDHM(value, true);

                        default:
                            return Helper.formatNumber(value, 0);
                    }
                },
                processData = function() {
                    data = [];
                    for (i = 0, max = activities.length; i < max; i++) {
                        activity = activities[i];
                        if (!data[activity.y]) {
                            data[activity.y] = {
                                year: activity.y,
                                values: createArrayOfValues(numberOfDays)
                            };
                        }
                        // #219 - If currentDataType is Distance last year pro-actively create data
                        // for next year as long as it is not in future
                        if (activity.y + 1 <= currentYear && !data[activity.y + 1]) {
                            data[activity.y + 1] = {
                                year: activity.y + 1,
                                values: createArrayOfValues(numberOfDays)
                            };
                        }
                        var yearlyData = data[activity.y];
                        var activityDate = new Date(activity.y, activity.m, activity.d);
                        var activityTime = activityDate.getTime();
                        day = dayOfYear(activityDate);
                        if (currentDataType < 4) {
                            for (j = day; j < numberOfDays; j++) {
                                switch (currentDataType) {
                                    case 1:
                                        yearlyData.values[j] += activity.di;
                                        break;

                                    case 2:
                                        yearlyData.values[j] += activity.el;
                                        break;

                                    case 3:
                                        yearlyData.values[j] += activity.ti;
                                        break;

                                    default:
                                        yearlyData.values[j] += 1;
                                        break;
                                }
                            }
                        } else {
                            for (j = 0; j < numberOfDays; j++) {
                                if (activity.y == currentYear && j > currentDayOfYear) {
                                    continue;
                                }
                                switch (currentDataType) {
                                    case 4:
                                        if (j == day) {
                                            data[activity.y].values[j] += activity.di;
                                            if (activity.y < currentYear) {
                                                data[activity.y + 1].values[j] += activity.di;
                                            }
                                        } else if (j > day) {
                                            data[activity.y].values[j] += activity.di;
                                        } else if (activity.y < currentYear) {
                                            data[activity.y + 1].values[j] += activity.di;
                                        }
                                        break;
                                    case 5:
                                        // Get midnight at the end of the day in question
                                        var jDate = new Date(activity.y, 0, j + 1).getTime();
                                        if (jDate >= activityTime && jDate <= activityTime + 30 * oneDayInMiliseconds) {
                                            data[activity.y].values[j] += activity.di;
                                        }
                                        if (activity.y < currentYear) {
                                            // Get midnight at the end of the day in question
                                            jDate = new Date(activity.y + 1, 0, j + 1).getTime();
                                            if (jDate >= activityTime && jDate <= activityTime + 30 * oneDayInMiliseconds) {
                                                data[activity.y + 1].values[j] += activity.di;
                                            }
                                        }
                                        break;
                                    default:
                                        break;
                                }
                            }
                        }
                    }

                    if (data[currentYear]) {
                        data[currentYear].values = data[currentYear].values.slice(0, currentDayOfYear + 1);
                        // #195 - Get the target for current year as per the activity type
                        // Create data for trend line only if target is non-zero
                        // Target is stored against new key value target and year is future year for differentiation
                        // Query target type while at it
                        var yearTarget = 0;
                        switch (activities[0].t) {
                            // Cycling
                            case 0:
                                yearTarget = self.yearTargets.Ride;
                                currentTargetType = $("#ride-goals").find("div[data-period=year]").find("button[data-type=distance]").hasClass("active");
                                break;
                                // Running
                            case 1:
                                yearTarget = self.yearTargets.Run;
                                currentTargetType = $("#run-goals").find("div[data-period=year]").find("button[data-type=distance]").hasClass("active");
                                break;
                        }
                        if (yearTarget > 0) {
                            yearTarget = Number(yearTarget);
                            // #195 - Line plotting by data type
                            if (currentTargetType) {
                                // #195 - Target type is distnace
                                // #195 - yearTarget would be absolute number. Convert to meters while setting data.values
                                data[currentYear + 1] = {
                                    year: currentYear + 1,
                                    values: createArrayOfValues(2),
                                    target: yearTarget * 1000
                                };
                                switch (currentDataType) {
                                    // YTD Distance
                                    case 1:
                                        data[currentYear + 1].values[0] = 0;
                                        data[currentYear + 1].values[1] = data[currentYear + 1].target;
                                        if (!self.distanceInKilometers) {
                                            data[currentYear + 1].values[1] /= metersTo1000thOfMileFactor;
                                        }
                                        break;
                                        // 30 Day sliding distance
                                    case 5:
                                        var avg30DayDistance = data[currentYear + 1].target / numberOfDays * 30;
                                        data[currentYear + 1].values[0] = avg30DayDistance;
                                        data[currentYear + 1].values[1] = avg30DayDistance;
                                        if (!self.distanceInKilometers) {
                                            data[currentYear + 1].values[0] /= metersTo1000thOfMileFactor;
                                            data[currentYear + 1].values[1] /= metersTo1000thOfMileFactor;
                                        }
                                        break;
                                }
                            } else {
                                data[currentYear + 1] = {
                                    year: currentYear + 1,
                                    values: createArrayOfValues(2),
                                    target: yearTarget * 3600
                                };
                                // #195 - Target type is time
                                if (currentDataType == 3) {
                                    data[currentYear + 1].values[0] = 0;
                                    data[currentYear + 1].values[1] = data[currentYear + 1].target;
                                }
                            }
                        }
                    }

                    data.sort(function(left, right) {
                        return left.year - right.year;
                    });

                    maxValue = 0;
                    data.forEach(function(item) {
                        i = d3.max(item.values);
                        if (i > maxValue) {
                            maxValue = i;
                        }
                    });
                    maxValue *= 1.1;
                };

            processData();

            var container = "#athleteStatChart",
                width = $(container).width(),
                height = $(container).height();

            var margin = {
                    top: 20,
                    right: 80,
                    bottom: 30,
                    left: 90
                },
                w = width - margin.left - margin.right,
                h = height - margin.top - margin.bottom;

            var y = d3.scale.linear()
                .domain([minValue, maxValue])
                .range([h, 0]);

            var yAxis = d3.svg.axis()
                .scale(y)
                .orient("left")
                .tickFormat(function(d) {
                    return formatValue(d);
                });

            var x = d3.time.scale()
                .domain([firstDayDate, lastDayDate])
                .range([0, w]);

            var months = ["January", "February", "March", "April", "May", "June", "July", "August", "September", "October", "November", "December"];

            var xAxis = d3.svg.axis()
                .scale(x)
                .orient("bottom")
                .ticks(d3.time.months)
                .tickSize(16, 0)
                .tickFormat(d3.time.format("%B"));

            var svg = d3.select("#athleteStatChart").append("svg")
                .attr("width", w + margin.left + margin.right)
                .attr("height", h + margin.top + margin.bottom);

            svg.append("g")
                .attr("class", "y axis")
                .attr("transform", "translate(" + margin.left + "," + margin.top + ")")
                .call(yAxis);

            svg.append("g")
                .attr("class", "x axis")
                .attr("transform", "translate(" + margin.left + "," + (h + margin.top) + ")")
                .call(xAxis)
                .selectAll(".tick text")
                .style("text-anchor", "start")
                .attr("x", 6)
                .attr("y", 6);

            var line = d3.svg.line()
                .y(function(d, i) {
                    return y(d) + margin.top;
                })
                .x(function(d, i) {
                    var dateFrom = new Date(firstDayDate.getTime());
                    if (i > 0) {
                        dateFrom.setHours(23, 59, 59);
                    }
                    dateFrom.setDate(dateFrom.getDate() + i);
                    return x(dateFrom) + margin.left;
                }).interpolate("basis");

            // #195 - D3 method for generation of target line
            var targetProjection = d3.svg.line()
                .y(function(d, i) {
                    return y(d) + margin.top;
                })
                .x(function(d, i) {
                    var dateFrom = new Date(firstDayDate.getTime());
                    if (i > 0) {
                        dateFrom = lastDayDate;
                    }
                    return x(dateFrom) + margin.left;
                }).interpolate("linear");

            var color = d3.scale.category10(),
                trendLinesGroup = svg.append("svg:g");

            var generateLines = function() {
                var i = 0;
                $("#athleteStatChartYears").empty();
                trendLinesGroup.selectAll("path.trend-line").remove();
                data.forEach(function(yearData) {
                    var yearIdentifier = yearData.year > currentYear ? "Target" : yearData.year;
                    var year = yearData.year,
                        id = "ascy" + year,
                        liYear = $("<li style='margin: 8px'><input id='" + id + "' checked type='checkbox' value='" + year + "'/><label for='" + id + "' style='display: inline; color: " + color(i) + ";'>" + yearIdentifier + "</label></li>"),
                        liSpan = $("<span style='display: inline-block; margin-left: 10px; width: 80px; text-align: right; color: black;'></span>");
                    liYear.append(liSpan);
                    $("#athleteStatChartYears").prepend(liYear);
                    if (!yearData.target) {
                        yearData.element = trendLinesGroup.append('svg:path')
                            .attr('d', line(yearData.values))
                            .attr('stroke', color(i))
                            .attr('data-year', year)
                            .attr('class', 'trend-line');
                    } else {
                        // #195 - Dashed Line to show trend for the year based on target if set
                        if (currentTargetType) {
                            // #195 - Target is of distance type
                            if (currentDataType === 1 || currentDataType === 5) {
                                yearData.element = trendLinesGroup.append('svg:path')
                                    .attr('d', targetProjection(yearData.values))
                                    .attr('stroke', color(i))
                                    .attr('stroke-dasharray', '10, 10')
                                    .attr('data-year', currentYear + 1)
                                    .attr('class', 'trend-line');
                            }
                        } else if (!currentTargetType && currentDataType === 3) {
                            // #195 - Target is of time type
                            yearData.element = trendLinesGroup.append('svg:path')
                                .attr('d', targetProjection(yearData.values))
                                .attr('stroke', color(i))
                                .attr('stroke-dasharray', '10, 10')
                                .attr('data-year', currentYear + 1)
                                .attr('class', 'trend-line');
                        }
                    }
                    i++;
                    yearData.$value = liSpan;
                    if (typeof yearData.element != "undefined") {
                        yearData.element.classed("current", year == currentYear);
                    }
                });
            };
            generateLines();

            $("#athleteStatChartYears").on("click", "input[type=checkbox]", {}, function() {
                var year = $(this).val();
                data.filter(function(item) {
                    return item.year == year;
                }).forEach(function(item) {
                    item.element.classed("hide", !item.element.classed("hide"));
                });
            });

            $("#athleteStatChartTypes").on("change", "input[name=data-type]", {}, function() {
                currentDataType = +$(this).val();
                hoverLine.classed("hide", true);
                hoverLineText.classed("hide", true);
                processData();
                y.domain([minValue, maxValue]);
                generateLines();
                svg.selectAll("g.y.axis").call(yAxis);
            });

            var hoverLine,
                hoverLineText,
                hoverLineXOffset,
                hoverLineYOffset,
                hoverLineGroup;

            hoverLineXOffset = margin.left + $(container).offset().left;
            hoverLineYOffset = margin.top + $(container).offset().top;

            hoverLineGroup = svg.append("svg:g")
                .attr("class", "hover-line");

            hoverLine = hoverLineGroup
                .append("svg:line")
                .attr("transform", "translate(" + margin.left + ",0)")
                .attr("x1", 0).attr("x2", 0)
                .attr("y1", margin.top).attr("y2", h + margin.top);

            hoverLine.classed("hide", true);

            hoverLineText = hoverLineGroup.append("svg:text")
                .attr("x", 0)
                .attr("y", margin.top)
                .attr("dy", "1em")
                .text("data")
                .attr("transform", "translate(" + margin.left + ",0)");
            hoverLineText.classed("date", true);
            hoverLineText.classed("hide", true);

            var handleMouseOverGraph = function(event) {
                var mouseX = event.pageX - hoverLineXOffset,
                    mouseY = event.pageY - hoverLineYOffset;

                if (mouseX >= 0 && mouseX <= w && mouseY >= 0 && mouseY <= h) {
                    hoverLine.attr("x1", mouseX).attr("x2", mouseX);
                    hoverLineText.attr("x", mouseX + 5);

                    var date = x.invert(mouseX),
                        day = dayOfYear(date);

                    data.forEach(function(item) {
                        if (day < item.values.length && !item.target) {
                            item.$value.text(formatValue(item.values[day]));
                        } else {
                            item.$value.text("");
                            // #195 - Handle mouse over event for trend line
                            if (item.target) {
                                switch (currentDataType) {
                                    case 1:
                                    case 3:
                                        var showValue = (item.values[1] - item.values[0]) / numberOfDays * day;
                                        item.$value.text(formatValue(showValue));
                                        break;
                                    case 5:
                                        item.$value.text(formatValue(item.values[0]));
                                        break;
                                }
                            }
                        }
                    });

                    hoverLineText.text(date.getDate() + " " + months[date.getMonth()]);
                    hoverLine.classed("hide", false);
                    hoverLineText.classed("hide", false);
                }
            };

            $(container).mousemove(function(event) {
                handleMouseOverGraph(event);
            });
        };

        progressThisYear.insertBefore(progress);

        total = parseInt($("div.cycling table tbody:last tr:nth(2) td:last").text() || "0");
        total = total + parseInt($("div.running table tbody:last tr:last td:last").text() || "0");

        var measurementPreference = currentAthlete ? currentAthlete.get('measurement_preference') : 'meters';
        if (measurementPreference != 'meters') {
            self.distanceInKilometers = false;
            self.distanceUnit = "mi";
            self.elevationInMeters = false;
            self.elevationUnit = "ft";
        }

        if (total != activitiesFromCacheObject.length) {
            requests.push($.ajax({
                url: url + "1",
<<<<<<< HEAD
                success: function(data) {
=======
                dataType: "json",
                success: function (data) {
>>>>>>> fcc1dfef
                    for (i = 2, max = Math.ceil(data.total / data.perPage); i <= max; i++) {
                        requests.push($.ajax({
                          url: url + i,
                          dataType: "json",
                        }));
                    }
                    $.when.apply(self, requests).done(function() {
                        for (i in requests) {
                            var request = requests[i];
                            if (request.responseJSON.models) {
                                currentActivities = currentActivities.concat(request.responseJSON.models);
                            }
                        }
                        currentActivities = formatData(currentActivities);
                        init(currentActivities);
                        try {
                            localStorage.setItem(self.cacheKey_, JSON.stringify(currentActivities));
                        } catch (err) {
                            console.warn(err);
                            localStorage.clear();
                        }
                    });
                }
            }));
        } else {
            currentActivities = activitiesFromCacheObject;
            init(activitiesFromCacheObject);
        }
    },

    handleProgressStatsForceRefresh_: function handleProgressStatsForceRefresh_() {
        localStorage.removeItem(this.cacheKey_);
        window.location.reload();
    }
};<|MERGE_RESOLUTION|>--- conflicted
+++ resolved
@@ -696,12 +696,8 @@
         if (total != activitiesFromCacheObject.length) {
             requests.push($.ajax({
                 url: url + "1",
-<<<<<<< HEAD
-                success: function(data) {
-=======
                 dataType: "json",
                 success: function (data) {
->>>>>>> fcc1dfef
                     for (i = 2, max = Math.ceil(data.total / data.perPage); i <= max; i++) {
                         requests.push($.ajax({
                           url: url + i,
