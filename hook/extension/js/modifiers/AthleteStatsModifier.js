--- conflicted
+++ resolved
@@ -26,14 +26,9 @@
             return;
         }
 
-<<<<<<< HEAD
-        var self = this,
-            metersTo1000thOfMileFactor = 0.621371192,
+        var metersTo1000thOfMileFactor = 0.621371192,
             metersToFeetsFactor = 3.2808399,
             total = 0,
-=======
-        var total = 0,
->>>>>>> 95df8967
             i,
             max,
             url = '/athlete/training_activities?new_activity_only=false&per_page=20&page=',
