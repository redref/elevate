/**
 *   AthleteStatsModifier is responsible of ...
 */
function AthleteStatsModifier() {
    this.cacheKey_ = 'activitiesHistoryData';
}

/**
 * Define prototype
 */
AthleteStatsModifier.prototype = {

    modify: function modify() {

        var self = this,
            total = 0,
            i,
            max,
            url = '/athlete/training_activities?new_activity_only=false&per_page=20&page=',
            activities = [],
            requests = [],
            activitiesFromCache = localStorage.getItem(this.cacheKey_),
            activitiesFromCacheObject = JSON.parse(activitiesFromCache) || [],
            progress = $("#progress-goals"),
            progressThisYear = $("<div class='section'><h3>My year progressions to current month/day <span id='athleteStatsLoading' class='ajax-loading-image'></span></h3><div>This panel allows you to see your progress for each beginning of year to current month and day. Assuming May 25 is today, this panel replies to \"What i've accomplished on May 25 of this year compared to the previous years on same period?\"<br/><br/></div><div><ul class='switches'><li><a class='button btn-xs' data-activity-type='0' style='display: none;'>Cycling</a></li><li class='last-child'><a class='button btn-xs' data-activity-type='1' style='display: none;'>Running</a></li><li>&nbsp;&nbsp;&nbsp;<a href='#' id='athleteStatsLoadingForceRefresh' style='display: none'>Force refresh</a></li></ul></div></div>");

        var formatData = function(activities) {
            var formattedData = [],
                i,
                max,
                activity,
                date;
            for (i = 0, max = activities.length; i < max; i++) {
                activity = activities[i];
                if (activity.type === "Ride" || activity.type === "Run") {
                    date = new Date(activity.start_time);
                    formattedData.push({
                        t: activity.type === "Ride" ? 0 : 1,
                        y: date.getFullYear(),
                        m: date.getMonth(),
                        d: date.getDate(),
                        di: activity.distance_raw,
                        el: activity.elevation_gain_raw,
                        ti: activity.moving_time_raw
                    });
                }
            }
            return formattedData;
        };
        
        var renderTrendArrow = function(value, formatFunction) {
            if (value === undefined) {
                return "";
            }
            var formatted = formatFunction ? formatFunction(value) : value;
            return "<span title='" + (value > 0 ? "+" : "") + formatted + "' style='cursor: help; color:" + (value < 0 ? "red" : (value > 0 ? "green" : "black")) + "'>" + (value < 0 ? "\u25BC" : (value > 0 ? "\u25B2" : "=")) + "</span>";            
        };

        var processData = function(activities) {
            var types = [],
                years,
                yearsList = [],
                i,
                j,
                max,
                isCurrentYear,
                distanceDifference,
                activitiesCountDifference,
                elevationDifference,
                timeDifference,
                activity,
                currentDate = new Date(),
                currentYear = currentDate.getFullYear(),
                currentMonth = currentDate.getMonth(),
                currentDay = currentDate.getDate();
            for (i = 0, max = activities.length; i < max; i++) {
                activity = activities[i];
                if (!types[activity.t]) {
                    types[activity.t] = [];
                }
                years = types[activity.t];
                if (!years[activity.y]) {
                    years[activity.y] = {
                        year: activity.y,
                        distance: 0,
                        elevation: 0,
                        time: 0,
                        count: 0
                    };
                }
                if ((activity.m < currentMonth) || (activity.m == currentMonth && activity.d <= currentDay)) {
                    years[activity.y].distance += activity.di;
                    years[activity.y].elevation += activity.el;
                    years[activity.y].time += activity.ti;
                    years[activity.y].count += 1;
                }
            }

            if (types.length === 0) {
                progressThisYear.remove();
                return;
            }

            for (i in types) {
                years = types[i];
                yearsList = [];
                var $table = $("<table class='athletesStatTable' id='athletesStatActivityType" + i + "' style='display: none;'><thead><tr><th>Year</th><th>Distance</th><th>Elevation</th><th>Time</th></tr></thead><tbody></tbody></table>");

                years = years.sort(function(left, right) {
                    return right.year - left.year;
                }).forEach(function(item) {
                   yearsList.push(item); 
                });
                for (j = 0, max = yearsList.length; j < max; j++) {
                    var item = yearsList[j];
                    item.distance /= 1000;
                    if (j < (yearsList.length - 1)) {
                        var previousYearItem = yearsList[j + 1];
                        distanceDifference = item.distance - (previousYearItem.distance / 1000);
                        activitiesCountDifference = item.count - previousYearItem.count;
                        elevationDifference = item.elevation - previousYearItem.elevation;
                        timeDifference = item.time - previousYearItem.time;
                    } else {
                        timeDifference = elevationDifference = activitiesCountDifference = distanceDifference = undefined;
                    }                    
                    isCurrentYear = item.year === currentYear;
                    $table.find("tbody").append($(
                        "<tr class='" + (isCurrentYear ? 'currentyear' : '') + "'>" +
                        "<td><div style='white-space: nowrap;'>" + item.year + "</div><div style='white-space: nowrap;'><small>" + (isCurrentYear ? ('0' + (currentMonth + 1)).slice(-2) + "/" + ('0' + currentDay).slice(-2) : "") + "</small></div></td>" +
                        "<td><div style='white-space: nowrap;'>" + Helper.formatNumber(item.distance, 0) + " km" + renderTrendArrow(distanceDifference, function(value) { return Helper.formatNumber(Math.abs(value), 0) + " km"; }) + "</div><div style='white-space: nowrap;'><small>" + Helper.formatNumber(item.count, 0) + " " + (i == 0 ? "Rides" : "Runs") + renderTrendArrow(activitiesCountDifference, function(value) { return Helper.formatNumber(Math.abs(value), 0) + " " + (i == 0 ? "Rides" : "Runs"); }) + "</small></div></td>" +
                        "<td><div style='white-space: nowrap;'>" + Helper.formatNumber(item.elevation, 0) + " m" + renderTrendArrow(elevationDifference, function(value) { return Helper.formatNumber(Math.abs(value), 0) + " m"; }) + "</div></td>" +
                        "<td><div style='white-space: nowrap;'>" + Helper.secondsToDHM(item.time) + renderTrendArrow(timeDifference, function(value) { return Helper.secondsToDHM(Math.abs(value)); }) + "</div></td>" + 
                        "</tr>"
                    ));
                };
                progressThisYear.append($table);
                progressThisYear.find("a[data-activity-type=" + i + "]").show();
            }

            progressThisYear.find(".switches .button:visible").first().click();
        };

        var init = function(activities) {
            processData(activities);
            progressThisYear.find("#athleteStatsLoading").remove();
            progressThisYear.find("#athleteStatsLoadingForceRefresh").show().click(function(e) {
                e.preventDefault();
                self.handleProgressStatsForceRefresh_();
            });
        };

        $("#ytd_year_bike, #ytd_year_run").ready(function() {

            $(progressThisYear).on("click", "a[data-activity-type]", function(e) {
                e.preventDefault();
                var $this = $(this),
                    type = $this.data("activity-type");
                progressThisYear.find(".athletesStatTable").hide();
                progressThisYear.find("#athletesStatActivityType" + type).show();
                progressThisYear.find("a.button").removeClass("selected");
                $this.addClass("selected");
            });

            progressThisYear.insertAfter(progress);

<<<<<<< HEAD
            total = parseInt($("div.cycling table td:contains('Rides'):last").next().text() || "0");
            total = total + parseInt($("div.running table td:contains('Runs'):last").next().text() || "0");
=======
        total = parseInt($("div.cycling table tbody:last tr:nth(2) td:last").text() || "0");
        total = total + parseInt($("div.running table tbody:last tr:last td:last").text() || "0");
>>>>>>> b22f3df3

            if (total != activitiesFromCacheObject.length) {
                for (i = 1, max = Math.ceil(total / 20); i <= max; i++) {
                    requests.push($.ajax(url + i));
                }
                $.when.apply(self, requests).done(function() {
                    for (i in requests) {
                        var request = requests[i];
                        if (request.responseJSON.models) {
                            activities = activities.concat(request.responseJSON.models);
                        }
                    }
                    activities = formatData(activities);
                    init(activities);
                    localStorage.setItem(self.cacheKey_, JSON.stringify(activities));
                });
            } else {
                init(activitiesFromCacheObject);
            }

        }.bind(this));
    },

    handleProgressStatsForceRefresh_: function handleProgressStatsForceRefresh_() {
        localStorage.removeItem(this.cacheKey_);
        window.location.reload();
    }
};<|MERGE_RESOLUTION|>--- conflicted
+++ resolved
@@ -11,6 +11,14 @@
 AthleteStatsModifier.prototype = {
 
     modify: function modify() {
+
+        // wait for My Stats load
+        if ($("#ytd_year_bike, #ytd_year_run").length === 0) {
+            setTimeout(function() {
+                modify();
+            }, 500);
+            return;
+        }
 
         var self = this,
             total = 0,
@@ -149,48 +157,39 @@
             });
         };
 
-        $("#ytd_year_bike, #ytd_year_run").ready(function() {
+        $(progressThisYear).on("click", "a[data-activity-type]", function(e) {
+            e.preventDefault();
+            var $this = $(this),
+                type = $this.data("activity-type");
+            progressThisYear.find(".athletesStatTable").hide();
+            progressThisYear.find("#athletesStatActivityType" + type).show();
+            progressThisYear.find("a.button").removeClass("selected");
+            $this.addClass("selected");
+        });
 
-            $(progressThisYear).on("click", "a[data-activity-type]", function(e) {
-                e.preventDefault();
-                var $this = $(this),
-                    type = $this.data("activity-type");
-                progressThisYear.find(".athletesStatTable").hide();
-                progressThisYear.find("#athletesStatActivityType" + type).show();
-                progressThisYear.find("a.button").removeClass("selected");
-                $this.addClass("selected");
-            });
+        progressThisYear.insertAfter(progress);
 
-            progressThisYear.insertAfter(progress);
-
-<<<<<<< HEAD
-            total = parseInt($("div.cycling table td:contains('Rides'):last").next().text() || "0");
-            total = total + parseInt($("div.running table td:contains('Runs'):last").next().text() || "0");
-=======
         total = parseInt($("div.cycling table tbody:last tr:nth(2) td:last").text() || "0");
         total = total + parseInt($("div.running table tbody:last tr:last td:last").text() || "0");
->>>>>>> b22f3df3
 
-            if (total != activitiesFromCacheObject.length) {
-                for (i = 1, max = Math.ceil(total / 20); i <= max; i++) {
-                    requests.push($.ajax(url + i));
+        if (total != activitiesFromCacheObject.length) {
+            for (i = 1, max = Math.ceil(total / 20); i <= max; i++) {
+                requests.push($.ajax(url + i));
+            }
+            $.when.apply(self, requests).done(function() {
+                for (i in requests) {
+                    var request = requests[i];
+                    if (request.responseJSON.models) {
+                        activities = activities.concat(request.responseJSON.models);
+                    }
                 }
-                $.when.apply(self, requests).done(function() {
-                    for (i in requests) {
-                        var request = requests[i];
-                        if (request.responseJSON.models) {
-                            activities = activities.concat(request.responseJSON.models);
-                        }
-                    }
-                    activities = formatData(activities);
-                    init(activities);
-                    localStorage.setItem(self.cacheKey_, JSON.stringify(activities));
-                });
-            } else {
-                init(activitiesFromCacheObject);
-            }
-
-        }.bind(this));
+                activities = formatData(activities);
+                init(activities);
+                localStorage.setItem(self.cacheKey_, JSON.stringify(activities));
+            });
+        } else {
+            init(activitiesFromCacheObject);
+        }
     },
 
     handleProgressStatsForceRefresh_: function handleProgressStatsForceRefresh_() {
