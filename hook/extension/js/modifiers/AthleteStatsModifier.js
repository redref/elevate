--- conflicted
+++ resolved
@@ -845,16 +845,12 @@
                         }
                         currentActivities = formatData(currentActivities);
                         init(currentActivities);
-<<<<<<< HEAD
-                        localStorage.setItem(self.cacheKey_, JSON.stringify(currentActivities));
-=======
                         try {
                             localStorage.setItem(self.cacheKey_, JSON.stringify(currentActivities));
                         } catch (err) {
                             console.warn(err);
                             localStorage.clear();
                         }
->>>>>>> a3d020cb
                     });
                 }
             }));
