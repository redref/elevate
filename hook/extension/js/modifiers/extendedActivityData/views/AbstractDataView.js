--- conflicted
+++ resolved
@@ -61,12 +61,7 @@
         },
 
         render: function() {
-<<<<<<< HEAD
-            this.content = ''; // reset content view
-            this.setGraphTitle((new String(this.units)).toUpperCase() + ' distribution in minutes');
-=======
             this.setGraphTitle((new String(this.units)).toUpperCase() + ' time distribution');
->>>>>>> b56a9ca8
         },
 
         getContent: function() {
