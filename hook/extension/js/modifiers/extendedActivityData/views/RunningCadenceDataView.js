--- conflicted
+++ resolved
@@ -33,18 +33,12 @@
         },
 
         render: function() {
-            
-<<<<<<< HEAD
-=======
+
             // Add legs cadence type to view title
             this.viewTitle += ' // ' + ((this.userSettings.enableBothLegsCadence) ? '2 legs' : '1 leg') + ' <a class="btn-sm button" target="_blank" href="' + this.appResources.settingsLink + '#/zonesSettings" style="float: right;margin-right: 5px;">Customize</a>';
-
->>>>>>> b56a9ca8
+            
             // Call super AbstractCadenceDataView.render()
             base.render.call(this);
-
-            // Add legs cadence type to view title
-            this.viewTitle = 'Cadence // ' + ((this.userSettings.enableBothLegsCadence) ? '2 legs' : '1 leg') + ' <a style="font-size: 16px;" target="_blank" href="' + this.appResources.settingsLink + '#/zonesSettings">(customize)</a>';
 
             // Creates a grid
             this.makeGrid(3, 2); // (col, row)
