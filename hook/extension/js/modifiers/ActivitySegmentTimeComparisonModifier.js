/**
 *   ActivitySegmentTimeComparisonModifier is responsible of ...
 */
function ActivitySegmentTimeComparisonModifier(userSettings, appResources) {
    this.showDifferenceToKOM = userSettings.displaySegmentTimeComparisonToKOM;
    this.showDifferenceToPR = userSettings.displaySegmentTimeComparisonToPR;
<<<<<<< HEAD
    this.showDifferenceToCurrentYearPR = userSettings.displaySegmentTimeComparisonToCurrentYearPR;
=======
    this.appResources = appResources;
>>>>>>> 8e09410e
}

/**
 * Define prototype
 */
ActivitySegmentTimeComparisonModifier.prototype = {

    modify: function modify() {

<<<<<<< HEAD
        if (!this.showDifferenceToKOM && !this.showDifferenceToPR && !this.showDifferenceToCurrentYearPR) {
=======
        // Display temporary disable message
        if (!StorageManager.getCookie('stravistix_hide_seg_time_compare_disabled_message')) {
            $('body').before('<div id="hide_seg_time_compare_disabled_message" style="text-align: center; padding: 10px; background-color: #FFF397;font-family: sans-serif;font-size: 14px;color: #333;"><strong style="font-size: 16px;">Important note</strong><br /><br /><strong>Segment Time Comparison features</strong> have been <strong>disabled</strong> by default due to <strong>performance issues</strong>.<br />You can still <strong><a target="_blank" href="' + this.appResources.settingsLink + '#/commonSettings?searchText=segment%20time%20comparison">re-enable them in options by clicking here</a></strong>. <strong>Works great, but charging time will be longer...</strong><br />This issue is being fixed and Segment Time Comparison features will be automatically re-enabled when fixed.<br /><br /><a onclick="javascript:StorageManager.setCookie(\'stravistix_hide_seg_time_compare_disabled_message\', true, 365);$(\'#hide_seg_time_compare_disabled_message\').slideUp();"><strong>[Close and hide this message on this computer]</strong></a></div>');
        }

        if (!this.showDifferenceToKOM && !this.showDifferenceToPR) {
>>>>>>> 8e09410e
            return;
        }

        var self = this;

        // wait for Segments section load
        if ($("#segments").length === 0) {
            setTimeout(function() {
                modify.call(self);
            }, 500);
            return;
        }

        $("#segments #segment-filter").show();
        $("#segments").addClass("time-comparison-enabled");

<<<<<<< HEAD
        var isFemale = false,
            deltaKomLabel = "&Delta;KOM",
            deltaPRLabel = "&Delta;PR",
            deltaYearPRLabel = "&Delta;yPR",
            timeColumnHeader = $("#segments table.segments th.time-col"),
            starColumnHeader = $("#segments table.segments th.starred-col");
=======
        var label = "(",
            isFemale = false,
            komLabel = "KOM";
>>>>>>> 8e09410e
        if (!_.isUndefined(window.pageView)) {
            isFemale = pageView.activityAthlete() && pageView.activityAthlete().get('gender') != "M";
            if (isFemale) {
                deltaKomLabel = "&Delta;QOM";
            }
        }

<<<<<<< HEAD
        starColumnHeader.after("<th title='Column shows your current position on that segment.'>Pos.</th>");

        if (self.showDifferenceToCurrentYearPR) {
            timeColumnHeader.after("<th title='Column shows the difference between the acitivity segment time and your current year PR on that segment.'>" + deltaYearPRLabel + "</th>");
        }

        if (self.showDifferenceToPR) {
            timeColumnHeader.after("<th title='Column shows the difference between the acitivity segment time and your previous PR on that segment.'>" + deltaPRLabel + "</th>");
        }

        if (self.showDifferenceToKOM) {
            timeColumnHeader.after("<th title='Column shows the difference between the current " + (isFemale ? "QOM" : "KOM") + " time and the acitivity segment time.'>" + deltaKomLabel + "</th>");
        }
=======
        if (this.showDifferenceToKOM) {
            label += "&Delta;" + komLabel;
        }
        if (this.showDifferenceToPR) {
            if (this.showDifferenceToKOM) {
                label += " | ";
            }
            label += "&Delta;PR";
        }
        label += ")";
        $("#segments table.segments th.time-col").append(" " + label);
>>>>>>> 8e09410e

        $("tr[data-segment-effort-id]").each(function() {
            var $row = $(this),
                $timeCell = $row.find("td.time-col"),
                $starCell = $row.find("td.starred-col"),
                segmentEffortId = $row.data("segment-effort-id"),
                url = "/segment_efforts/" + segmentEffortId,
                positionCell,
                deltaKomCell,
                deltaPRCell,
                deltaYearPRCell;

            positionCell = $("<td><span class='ajax-loading-image'></span></td>");
            $starCell.after(positionCell);

            if (self.showDifferenceToCurrentYearPR) {
                deltaYearPRCell = $("<td><span class='ajax-loading-image'></span></td>");
                $timeCell.after(deltaYearPRCell);
            }

            if (self.showDifferenceToPR) {
                deltaPRCell = $("<td><span class='ajax-loading-image'></span></td>");
                $timeCell.after(deltaPRCell);
            }

            if (self.showDifferenceToKOM) {
                deltaKomCell = $("<td><span class='ajax-loading-image'></span></td>");
                $timeCell.after(deltaKomCell);
            }

            $.getJSON(url, function(data) {
                if (!data) {
                    return;
                }

                positionCell.html("<span title=\"Your position\">" + data.overall_rank + "</span>");

                var komSeconds = Helper.HHMMSStoSeconds((isFemale ? data.qom_time : data.kom_time).replace(/[^0-9:]/gi, "")),
                    seconds = data.elapsed_time_raw,
                    difference = (seconds - komSeconds);

                if (self.showDifferenceToKOM) {
                    deltaKomCell.html("<span title=\"Time difference with current " + deltaKomLabel + " (" + Helper.secondsToHHMMSS(Math.abs(komSeconds), true) + ")\" style='color:" + (difference > 0 ? "red" : "green") + ";'>" + ((Math.sign(difference) == 1) ? "+" : "-") + Helper.secondsToHHMMSS(Math.abs(difference), true) + "</span>");
                }

<<<<<<< HEAD
                if (!self.showDifferenceToPR && !self.showDifferenceToCurrentYearPR) {
=======
                if (!self.showDifferenceToPR) {
>>>>>>> 8e09410e
                    return;
                }

                $.getJSON("/segments/" + data.segment_id + "/leaderboard?raw=true&page=1&per_page=1000000&viewer_context=false&filter=my_results", function(data) {
                    data.top_results.sort(function(left, right) {
                        return left.start_date_local_raw - right.start_date_local_raw;
                    });

                    var currentSegmentEfforDateTime,
                        previousPersonalSeconds,
                        previousPersonalDate,
                        currentYearPRSeconds,
                        currentYearPRDate,
                        i,
                        max;

                    for (i = 0, max = data.top_results.length; i < max; i++) {
                        data.top_results[i].__dateTime = new Date(data.top_results[i].start_date_local_raw);
                        if (data.top_results[i].id == segmentEffortId) {
                            currentSegmentEfforDateTime = data.top_results[i].__dateTime;
                        }
                    }

                    if (!currentSegmentEfforDateTime) {
                        return;
                    }

                    data.top_results.sort(function(left, right) {
                        return left.rank - right.rank;
                    });

                    if (self.showDifferenceToPR) {
                        for (i = 0, max = data.top_results.length; i < max; i++) {
                            if (data.top_results[i].__dateTime < currentSegmentEfforDateTime) {
                                previousPersonalSeconds = data.top_results[i].elapsed_time_raw;
                                previousPersonalDate = data.top_results[i].start_date_local;
                                break;
                            }
                        }

                        if (previousPersonalSeconds) {
                            difference = (seconds - previousPersonalSeconds);
                            deltaPRCell.html("<span title='Time difference with your PR time (" + Helper.secondsToHHMMSS(previousPersonalSeconds, true) + " on " + previousPersonalDate + ")' style='color:" + (difference > 0 ? "red" : "green") + ";'>" + ((Math.sign(difference) == 1) ? "+" : "-") + Helper.secondsToHHMMSS(Math.abs(difference), true) + "</span>");
                        } else {
                            deltaPRCell.html("n/a");
                        }
                    }

<<<<<<< HEAD
                    if (self.showDifferenceToCurrentYearPR) {
                        for (i = 0, max = data.top_results.length; i < max; i++) {
                            if (data.top_results[i].__dateTime.getFullYear() == currentSegmentEfforDateTime.getFullYear()) {
                                currentYearPRSeconds = data.top_results[i].elapsed_time_raw;
                                currentYearPRDate = data.top_results[i].start_date_local;
                                break;
                            }
                        }

                        if (currentYearPRSeconds) {
                            difference = (seconds - currentYearPRSeconds);
                            deltaYearPRCell.html("<span title='Time difference with your current year PR time (" + Helper.secondsToHHMMSS(currentYearPRSeconds, true) + " on " + currentYearPRDate + ")' style='color:" + (difference > 0 ? "red" : "green") + ";'>" + ((Math.sign(difference) == 1) ? "+" : "-") + Helper.secondsToHHMMSS(Math.abs(difference), true) + "</span>");
                        } else {
                            deltaYearPRCell.html("n/a");
                        }
=======
                    difference = (seconds - previousPersonalSeconds);
                    text = "<span title='Time difference with your PR time (" + Helper.secondsToHHMMSS(previousPersonalSeconds, true) + " on " + previousPersonalDate + ")' style='color:" + (difference > 0 ? "red" : "green") + ";'>" + ((Math.sign(difference) == 1) ? "+" : "-") + Helper.secondsToHHMMSS(Math.abs(difference), true) + "</span>";
                    if (self.showDifferenceToKOM) {
                        $timeCell.find("span:last").append("&nbsp;|&nbsp;" + text);
                    } else {
                        $timeCell.append("&nbsp;(" + text + ")");
>>>>>>> 8e09410e
                    }
                });
            });
        });

        // when a user clicks 'Analysis' #segments element is removed so we have to wait for it and re-run modifier function
        var waitForSegmentsSectionRemoved = function() {
            if ($("#segments.time-comparison-enabled").length !== 0) {
                setTimeout(function() {
                    waitForSegmentsSectionRemoved();
                }, 1000);
                return;
            }
            modify.call(self);
        };
        waitForSegmentsSectionRemoved();

    },
};<|MERGE_RESOLUTION|>--- conflicted
+++ resolved
@@ -4,11 +4,8 @@
 function ActivitySegmentTimeComparisonModifier(userSettings, appResources) {
     this.showDifferenceToKOM = userSettings.displaySegmentTimeComparisonToKOM;
     this.showDifferenceToPR = userSettings.displaySegmentTimeComparisonToPR;
-<<<<<<< HEAD
     this.showDifferenceToCurrentYearPR = userSettings.displaySegmentTimeComparisonToCurrentYearPR;
-=======
     this.appResources = appResources;
->>>>>>> 8e09410e
 }
 
 /**
@@ -18,16 +15,12 @@
 
     modify: function modify() {
 
-<<<<<<< HEAD
-        if (!this.showDifferenceToKOM && !this.showDifferenceToPR && !this.showDifferenceToCurrentYearPR) {
-=======
         // Display temporary disable message
         if (!StorageManager.getCookie('stravistix_hide_seg_time_compare_disabled_message')) {
-            $('body').before('<div id="hide_seg_time_compare_disabled_message" style="text-align: center; padding: 10px; background-color: #FFF397;font-family: sans-serif;font-size: 14px;color: #333;"><strong style="font-size: 16px;">Important note</strong><br /><br /><strong>Segment Time Comparison features</strong> have been <strong>disabled</strong> by default due to <strong>performance issues</strong>.<br />You can still <strong><a target="_blank" href="' + this.appResources.settingsLink + '#/commonSettings?searchText=segment%20time%20comparison">re-enable them in options by clicking here</a></strong>. <strong>Works great, but charging time will be longer...</strong><br />This issue is being fixed and Segment Time Comparison features will be automatically re-enabled when fixed.<br /><br /><a onclick="javascript:StorageManager.setCookie(\'stravistix_hide_seg_time_compare_disabled_message\', true, 365);$(\'#hide_seg_time_compare_disabled_message\').slideUp();"><strong>[Close and hide this message on this computer]</strong></a></div>');
+            $('body').before('<div id="hide_seg_time_compare_disabled_message" style="text-align: center; padding: 10px; background-color: #FFF397;font-family: sans-serif;font-size: 14px;color: #333;"><strong style="font-size: 16px;">Important note</strong><br /><br /><strong>Segment Time Comparison features</strong> have been <strong>disabled</strong> by default due to <strong>performance issues</strong>.<br />You can still <strong><a target="_blank" href="' + this.appResources.settingsLink + '#/commonSettings?searchText=segment%20time%20comparison">re-enable them in options by clicking here</a></strong> <strong>but it will work but slowy</strong>...<br />This issue is being fixed and Segment Time Comparison features will be automatically re-enabled when fixed.<br /><br /><a onclick="javascript:StorageManager.setCookie(\'stravistix_hide_seg_time_compare_disabled_message\', true, 365);$(\'#hide_seg_time_compare_disabled_message\').slideUp();"><strong>[Close and hide this message on this computer]</strong></a></div>');
         }
 
-        if (!this.showDifferenceToKOM && !this.showDifferenceToPR) {
->>>>>>> 8e09410e
+        if (!this.showDifferenceToKOM && !this.showDifferenceToPR && !this.showDifferenceToCurrentYearPR) {
             return;
         }
 
@@ -44,18 +37,12 @@
         $("#segments #segment-filter").show();
         $("#segments").addClass("time-comparison-enabled");
 
-<<<<<<< HEAD
         var isFemale = false,
             deltaKomLabel = "&Delta;KOM",
             deltaPRLabel = "&Delta;PR",
             deltaYearPRLabel = "&Delta;yPR",
             timeColumnHeader = $("#segments table.segments th.time-col"),
             starColumnHeader = $("#segments table.segments th.starred-col");
-=======
-        var label = "(",
-            isFemale = false,
-            komLabel = "KOM";
->>>>>>> 8e09410e
         if (!_.isUndefined(window.pageView)) {
             isFemale = pageView.activityAthlete() && pageView.activityAthlete().get('gender') != "M";
             if (isFemale) {
@@ -63,7 +50,6 @@
             }
         }
 
-<<<<<<< HEAD
         starColumnHeader.after("<th title='Column shows your current position on that segment.'>Pos.</th>");
 
         if (self.showDifferenceToCurrentYearPR) {
@@ -77,19 +63,6 @@
         if (self.showDifferenceToKOM) {
             timeColumnHeader.after("<th title='Column shows the difference between the current " + (isFemale ? "QOM" : "KOM") + " time and the acitivity segment time.'>" + deltaKomLabel + "</th>");
         }
-=======
-        if (this.showDifferenceToKOM) {
-            label += "&Delta;" + komLabel;
-        }
-        if (this.showDifferenceToPR) {
-            if (this.showDifferenceToKOM) {
-                label += " | ";
-            }
-            label += "&Delta;PR";
-        }
-        label += ")";
-        $("#segments table.segments th.time-col").append(" " + label);
->>>>>>> 8e09410e
 
         $("tr[data-segment-effort-id]").each(function() {
             var $row = $(this),
@@ -135,11 +108,7 @@
                     deltaKomCell.html("<span title=\"Time difference with current " + deltaKomLabel + " (" + Helper.secondsToHHMMSS(Math.abs(komSeconds), true) + ")\" style='color:" + (difference > 0 ? "red" : "green") + ";'>" + ((Math.sign(difference) == 1) ? "+" : "-") + Helper.secondsToHHMMSS(Math.abs(difference), true) + "</span>");
                 }
 
-<<<<<<< HEAD
                 if (!self.showDifferenceToPR && !self.showDifferenceToCurrentYearPR) {
-=======
-                if (!self.showDifferenceToPR) {
->>>>>>> 8e09410e
                     return;
                 }
 
@@ -188,7 +157,6 @@
                         }
                     }
 
-<<<<<<< HEAD
                     if (self.showDifferenceToCurrentYearPR) {
                         for (i = 0, max = data.top_results.length; i < max; i++) {
                             if (data.top_results[i].__dateTime.getFullYear() == currentSegmentEfforDateTime.getFullYear()) {
@@ -204,14 +172,6 @@
                         } else {
                             deltaYearPRCell.html("n/a");
                         }
-=======
-                    difference = (seconds - previousPersonalSeconds);
-                    text = "<span title='Time difference with your PR time (" + Helper.secondsToHHMMSS(previousPersonalSeconds, true) + " on " + previousPersonalDate + ")' style='color:" + (difference > 0 ? "red" : "green") + ";'>" + ((Math.sign(difference) == 1) ? "+" : "-") + Helper.secondsToHHMMSS(Math.abs(difference), true) + "</span>";
-                    if (self.showDifferenceToKOM) {
-                        $timeCell.find("span:last").append("&nbsp;|&nbsp;" + text);
-                    } else {
-                        $timeCell.append("&nbsp;(" + text + ")");
->>>>>>> 8e09410e
                     }
                 });
             });
