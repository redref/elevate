--- conflicted
+++ resolved
@@ -537,13 +537,8 @@
         }
 
         if (env.debugMode) console.log("Execute handleActivitySegmentTimeComparison_()");
-<<<<<<< HEAD
-
-        var activitySegmentTimeComparisonModifier = new ActivitySegmentTimeComparisonModifier();
-=======
             
         var activitySegmentTimeComparisonModifier = new ActivitySegmentTimeComparisonModifier(this.userSettings_);
->>>>>>> 0674183b
         activitySegmentTimeComparisonModifier.modify();
     },
 
