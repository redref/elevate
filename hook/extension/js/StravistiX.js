/**
 *   StravistiX is responsible of linking processors with modfiers and user settings/health data
 */
function StravistiX(userSettings, appResources) {

    this.userSettings_ = userSettings;
    this.appResources_ = appResources;
    this.extensionId_ = this.appResources_.extensionId;
    this.vacuumProcessor_ = new VacuumProcessor();
    this.activityProcessor_ = new ActivityProcessor(this.appResources_, this.vacuumProcessor_, this.userSettings_.userHrrZones, this.userSettings_.zones);
    this.athleteId_ = this.vacuumProcessor_.getAthleteId();
    this.athleteName_ = this.vacuumProcessor_.getAthleteName();
    this.athleteIdAuthorOfActivity_ = this.vacuumProcessor_.getAthleteIdAuthorOfActivity();
    this.isPremium_ = this.vacuumProcessor_.getPremiumStatus();
    this.isPro_ = this.vacuumProcessor_.getProStatus();
    this.activityId_ = this.vacuumProcessor_.getActivityId();

    // Make the work...
    this.init_();
}

/**
 *   Static vars
 */
StravistiX.getFromStorageMethod = 'getFromStorage';
StravistiX.setToStorageMethod = 'setToStorage';
StravistiX.defaultIntervalTimeMillis = 750;

/**
 * Define prototype
 */
StravistiX.prototype = {

    init_: function() {

        // Redirect app.strava.com/* to www.strava.com/*
        if (this.handleForwardToWWW_()) {
            return; // Skip rest of init to be compliant with www.strava.com/* on next reload
        }

        // Handle some tasks to od when update occurs
        if (this.userSettings_.extensionHasJustUpdated || env.forceUpdated) {
            this.handleExtensionHasJustUpdated_();
        }

        if (env.preview) {
            this.handlePreviewRibbon_();
        }

        if (this.userSettings_.localStorageMustBeCleared) {
            localStorage.clear();
            Helper.setToStorage(this.extensionId_, StorageManager.storageSyncType, 'localStorageMustBeCleared', false, function(response) {
                console.log('localStorageMustBeCleared is now ' + response.data.localStorageMustBeCleared);
            });
        }

        // Common
        this.handleMenu_();
        this.handleRemoteLinks_();
        this.handleWindyTyModifier_();
        this.handleReliveCCModifier_();
        this.handleActivityScrolling_();
        this.handleDefaultLeaderboardFilter_();
        this.handleSegmentRankPercentage_();
        this.handleActivityStravaMapType_();
        this.handleHidePremium_();
        this.handleHideFeed_();
        this.handleDisplayFlyByFeedModifier_();

        // Bike
        this.handleExtendedActivityData_();
        this.handleExtendedSegmentEffortData_();
        this.handleNearbySegments_();
        this.handleActivityBikeOdo_();
        this.handleActivitySegmentTimeComparison_();
        this.handleActivityBestSplits_();

        // Run
        this.handleRunningGradeAdjustedPace_();
        this.handleRunningHeartRate_();
        this.handleRunningCadence_();
        this.handleRunningTemperature_();

        // All activities
        this.handleActivityQRCodeDisplay_();

        this.handleVirtualPartner_();

        this.handleAthletesStats();
        this.handleActivitiesSummary();

        // Must be done at the end
        this.handleTrackTodayIncommingConnection_();
        this.handleGoogleMapsComeBackModifier();
    },

    /**
     *
     */
    handleForwardToWWW_: function() {

        if (_.isEqual(window.location.hostname, 'app.strava.com')) {
            var forwardUrl = window.location.protocol + "//www.strava.com" + window.location.pathname;
            window.location.href = forwardUrl;
            return true;
        }
        return false;
    },

    /**
     *
     */
    handleExtensionHasJustUpdated_: function() {

        // Clear localstorage
        // Especially for activies data stored in cache
        console.log("ExtensionHasJustUpdated, localstorage clear");
        localStorage.clear();

        if (!window.location.pathname.match(/^\/dashboard/)) {
            return;
        }

        // Display ribbon update message
        this.handleUpdatePopup_();

        // Send update info to ga
        var updatedToEvent = {
            categorie: 'Exploitation',
            action: 'updatedVersion',
            name: this.appResources_.extVersion
        };

        _spTrack('send', 'event', updatedToEvent.categorie, updatedToEvent.action, updatedToEvent.name);

        // Now mark extension "just updated" to false...
        Helper.setToStorage(this.extensionId_, StorageManager.storageSyncType, 'extensionHasJustUpdated', false, function(response) {});
    },

    /**
     *
     */
    handleUpdatePopup_: function() {

        var previewBuild = false;
        if (this.appResources_.extVersionName.startsWith('preview@')) {
            previewBuild = true;
        }

        var updateMessageObj = {
            logo: '<img src="' + this.appResources_.logoStravistix + '"></img>',
            title: 'Update <strong>v' + this.appResources_.extVersion + '</strong>',
            hotFixes: [],
            features: [
<<<<<<< HEAD
                'Added cycling/running distance <strong>targets</strong> graph into year progression graph. Go to "Common Settings" and search for "Year progression targets for 2016" to setup your targets.',
                'Added "Weighted Avg Power" field in activity summary panel',
                'Added "Watts Per Kilograms" field in activity summary panel',
                'Various improvements',
            ],
            fixes: [
                'Fixed a rare case where extended stats couldn\'t open themselve',
=======
                'Added up to 50 zones in zones settings for each data type: speed, pace, cadence, heartrate, power, grade, ...',
                'Added full time average speed based on elapsed time.',
                'Extended stats charts refresh ! Migrated to "Chart.js 2.0"'
>>>>>>> affb2159
            ],
            fixes: ['Fix pace display glitch in athlete summary'],
            upcommingFixes: [],
            upcommingFeatures: [
                // 'Year distance target curve for free/premium accounts in year progressions charts (Run & Rides) :)',
                'Currently coding new Input/Output fitness extended stats panel & Human Performance Modeling graphs (CTL, ATL, TSB) with more accuracy.',
                //'3D display of an activity ?! I\'ve skills in video games development. Looking to do something clean with WebGL ;)',
                'And more suprises... stay tunned via <a target="_blank" href="https://twitter.com/champagnethomas">my twitter</a>!',
            ]
        };

        var message = '';
        // message += '<div style="background: #eee; padding: 8px;">';
        // message += '<h5><strong>AT A GLANCE... </strong></h5>';
        // message += '<h5>- Best splits HotFixed in 3.8.1: feature is re-established.</h5>';
        // message += '<h5>- New year progressions targets charts for cycling/running !!</h5>';
        // message += '<h5>- New fields in activity summary panel</h5>';
        // message += '</div>';

        if (!_.isEmpty(updateMessageObj.hotFixes)) {
            message += '<h5><strong>HOTFIXES ' + this.appResources_.extVersion + ':</strong></h5>';
            _.each(updateMessageObj.hotFixes, function(hotFix) {
                message += '<h6>- ' + hotFix + '</h6>';
            });
        }

        var baseVersion = this.appResources_.extVersion.split('.');
        baseVersion = baseVersion[0] + '.' + baseVersion[1] + '.x';

        if (!_.isEmpty(updateMessageObj.features) && !previewBuild) {
            message += '<h5><strong>NEW in ' + baseVersion + ':</strong></h5>';
            _.each(updateMessageObj.features, function(feature) {
                message += '<h6>- ' + feature + '</h6>';
            });
        }

        if (!_.isEmpty(updateMessageObj.fixes) && !previewBuild) {
            message += '<h5><strong>FIXED in ' + baseVersion + ':</strong></h5>';
            _.each(updateMessageObj.fixes, function(fix) {
                message += '<h6>- ' + fix + '</h6>';
            });
        }

        if (!_.isEmpty(updateMessageObj.upcommingFixes) && !previewBuild) {
            message += '<h5><strong>Upcomming Fixes:</strong></h5>';
            _.each(updateMessageObj.upcommingFixes, function(upcommingFixes) {
                message += '<h6>- ' + upcommingFixes + '</h6>';
            });
        }

        if (!_.isEmpty(updateMessageObj.upcommingFeatures) && !previewBuild) {
            message += '<h5><strong>Upcomming Features:</strong></h5>';
            _.each(updateMessageObj.upcommingFeatures, function(upcommingFeatures) {
                message += '<h6>- ' + upcommingFeatures + '</h6>';
            });
        }

        if (previewBuild) {
            updateMessageObj.title = this.appResources_.extVersionName;
            var shortSha1Commit = this.appResources_.extVersionName.slice(this.appResources_.extVersionName.indexOf('@') + 1);
            message += '<a href="https://github.com/thomaschampagne/stravistix/compare/master...' + shortSha1Commit + '" target="_blank">Git diff between ' + this.appResources_.extVersionName + ' and master (code in production)</a></br></br> ';
        }

        // Donate button
        message += '<a style="font-size: 24px;" class="button btn-block btn-primary" target="_blank" id="extendedStatsButton" href="' + this.appResources_.settingsLink + '#/donate">';
        message += '<strong>Push this project higher !!!</strong>';
        message += '</a>';

        $.fancybox('<div style="margin-left: auto; margin-right: auto; width: 25%;">' + updateMessageObj.logo + '</div><h2>' + updateMessageObj.title + '</h2>' + message);
    },

    /**
     *
     */
    handleAthletesStats: function() {

        // If we are not on the athletes page then return...
        if (!window.location.pathname.match(new RegExp("/athletes/" + this.athleteId_ + "$", "g"))) {
            return;
        }

        if (env.debugMode) console.log("Execute handleAthletesStats()");

        var athleteStatsModifier = new AthleteStatsModifier(this.appResources_, {
            Run: this.userSettings_.targetsYearRun,
            Ride: this.userSettings_.targetsYearRide
        });
        athleteStatsModifier.modify();
    },

    handleActivitiesSummary: function() {
        // If we are not on the athletes page then return...
        if (!window.location.pathname.match(new RegExp("/athletes/" + this.athleteId_ + "$", "g"))) {
            return;
        }

        if (env.debugMode) console.log("Execute handleActivitiesSummary()");

        var activitiesSummaryModifier = new ActivitiesSummaryModifier();
        activitiesSummaryModifier.modify();
    },

    /**
     *
     */
    handlePreviewRibbon_: function() {
        var globalStyle = 'background-color: #FFF200; color: rgb(84, 84, 84); font-size: 12px; padding: 5px; font-family: \'Helvetica Neue\', Helvetica, Arial, sans-serif; text-align: center;';
        var html = '<div id="updateRibbon" style="' + globalStyle + '"><strong>WARNING</strong> You are running a preview of <strong>StravistiX</strong>, to remove it, open a new tab and type <strong>chrome://extensions</strong></div>';
        $('body').before(html);
    },

    /**
     *
     */
    handleMenu_: function() {

        if (env.debugMode) console.log("Execute handleMenu_()");

        var menuModifier = new MenuModifier(this.athleteId_, this.appResources_);
        menuModifier.modify();
    },

    /**
     *
     */
    handleRemoteLinks_: function() {

        // If we are not on a segment or activity page then return...
        if (!window.location.pathname.match(/^\/segments\/(\d+)$/) && !window.location.pathname.match(/^\/activities/)) {
            return;
        }

        if (!this.userSettings_.remoteLinks) {
            return;
        }

        if (env.debugMode) console.log("Execute handleRemoteLinks_()");

        this.remoteLinksModifier = new RemoteLinksModifier(this.appResources_, (this.athleteIdAuthorOfActivity_ === this.athleteId_));
        this.remoteLinksModifier.modify();
    },

    handleWindyTyModifier_: function() {

        // If we are not on a segment or activity page then return...
        if (!window.location.pathname.match(/^\/activities/)) {
            return;
        }

        if (!window.pageView) {
            return;
        }

        // Avoid running Extended data at the moment
        if (window.pageView.activity().get('type') != "Ride") {
            return;
        }

        // If home trainer skip (it will use gps data to locate weather data)
        if (window.pageView.activity().get('trainer')) {
            return;
        }

        if (env.debugMode) console.log("Execute handleWindyTyModifier_()");

        var windyTyModifier = new WindyTyModifier(this.activityId_, this.appResources_, this.userSettings_);
        windyTyModifier.modify();
    },

    handleReliveCCModifier_: function() {

        if (!this.userSettings_.showHiddenFeatures || !this.userSettings_.displayReliveCCLink) {
            return;
        }

        // If we are not on a segment or activity page then return...
        if (!window.location.pathname.match(/^\/activities/)) {
            return;
        }

        if (!window.pageView) {
            return;
        }

        // Avoid running Extended data at the moment
        if (window.pageView.activity().get('type') != "Ride") {
            return;
        }

        // If home trainer skip (it will use gps data to locate weather data)
        if (window.pageView.activity().get('trainer')) {
            return;
        }

        if (env.debugMode) console.log("Execute handleReliveCCModifier_()");

        var reliveCCModifier = new ReliveCCModifier(this.activityId_);
        reliveCCModifier.modify();
    },


    /**
     *
     */
    handleActivityScrolling_: function() {

        if (!this.userSettings_.feedAutoScroll) {
            return;
        }

        if (env.debugMode) console.log("Execute handleActivityScrolling_()");

        var activityScrollingModifier = new ActivityScrollingModifier();
        activityScrollingModifier.modify();
    },

    /**
     *
     */
    handleDefaultLeaderboardFilter_: function() {

        // If we are not on a segment or activity page then return...
        if (!window.location.pathname.match(/^\/segments\/(\d+)$/) && !window.location.pathname.match(/^\/activities/)) {
            return;
        }

        // Kick out if we are not on SegmentLeaderboardView
        try {
            eval('Strava.Labs.Activities.SegmentLeaderboardView');
        } catch (err) {
            if (env.debugMode) console.log('Kick out no Strava.Labs.Activities.SegmentLeaderboardView available');
            return;
        }

        if (env.debugMode) console.log("Execute handleDefaultLeaderboardFilter_()");

        var defaultLeaderboardFilterModifier = new DefaultLeaderboardFilterModifier(this.userSettings_.defaultLeaderboardFilter);
        defaultLeaderboardFilterModifier.modify();
    },

    /**
     *
     */
    handleSegmentRankPercentage_: function() {

        if (!this.userSettings_.displaySegmentRankPercentage) {
            return;
        }

        // If we are not on a segment page then return...
        if (!window.location.pathname.match(/^\/segments\/(\d+)$/)) {
            return;
        }

        if (env.debugMode) console.log("Execute handleSegmentRankPercentage_()");

        var segmentRankPercentage = new SegmentRankPercentageModifier();
        segmentRankPercentage.modify();
    },

    /**
     *
     */
    handleActivityStravaMapType_: function() {

        // Test where are on an activity...
        if (!window.location.pathname.match(/^\/activities/)) {
            return;
        }

        if (env.debugMode) console.log("Execute handleActivityStravaMapType_()");

        var activityStravaMapTypeModifier = new ActivityStravaMapTypeModifier(this.userSettings_.activityStravaMapType);
        activityStravaMapTypeModifier.modify();
    },

    /**
     *
     */
    handleHidePremium_: function() {

        // Eject premium users of this "Hiding" feature
        // Even if they checked "ON" the hide premium option
        if (this.isPremium_) {
            return;
        }

        if (!this.userSettings_.hidePremiumFeatures) {
            return;
        }

        if (env.debugMode) console.log("Execute handleHidePremium_()");

        var hidePremiumModifier = new HidePremiumModifier();
        hidePremiumModifier.modify();
    },

    handleHideFeed_: function() {

        // Test if where are on dashboard page
        if (!window.location.pathname.match(/^\/dashboard/)) {
            return;
        }


        if (!this.userSettings_.feedHideChallenges &&
            !this.userSettings_.feedHideCreatedRoutes &&
            !this.userSettings_.feedHideRideActivitiesUnderDistance &&
            !this.userSettings_.feedHideRunActivitiesUnderDistance) {
            return;
        }

        if (env.debugMode) console.log("Execute handleHideFeed_()");

        var hideFeedModifier = new HideFeedModifier(this.userSettings_);
        hideFeedModifier.modify();
    },

    handleDisplayFlyByFeedModifier_: function() {

        // Test if where are on dashboard page
        if (!window.location.pathname.match(/^\/dashboard/)) {
            return;
        }

        if (env.debugMode) console.log("Execute handleDisplayFlyByFeedModifier_()");

        var displayFlyByFeedModifier = new DisplayFlyByFeedModifier();
        displayFlyByFeedModifier.modify();
    },

    /**
     *
     */
    handleExtendedActivityData_: function() {

        if (_.isUndefined(window.pageView)) {
            return;
        }

        var activityType = pageView.activity().get('type');
        var isTrainer = pageView.activity().get('trainer');

        // Skip manual activities
        if (activityType === 'Manual') {
            return;
        }

        this.activityProcessor_.setActivityType(activityType);
        this.activityProcessor_.setTrainer(isTrainer);

        if (env.debugMode) console.log("Execute handleExtendedData_()");

        var basicInfos = {
            activityName: this.vacuumProcessor_.getActivityName(),
            activityTime: this.vacuumProcessor_.getActivityTime()
        };

        var extendedDataModifier = null;

        switch (activityType) {
            case 'Ride':
                extendedDataModifier = new CyclingExtendedDataModifier(
                    this.activityProcessor_,
                    this.activityId_,
                    activityType,
                    this.appResources_,
                    this.userSettings_,
                    this.athleteId_,
                    this.athleteIdAuthorOfActivity_,
                    basicInfos,
                    AbstractExtendedDataModifier.TYPE_ACTIVITY);
                break;
            case 'Run':
                extendedDataModifier = new RunningExtendedDataModifier(
                    this.activityProcessor_,
                    this.activityId_,
                    activityType,
                    this.appResources_,
                    this.userSettings_,
                    this.athleteId_,
                    this.athleteIdAuthorOfActivity_,
                    basicInfos,
                    AbstractExtendedDataModifier.TYPE_ACTIVITY);
                break;
            default:
                // extendedDataModifier = new GenericExtendedDataModifier(analysisData, this.appResources_, this.userSettings_, this.athleteId_, this.athleteIdAuthorOfActivity_); // DELAYED_FOR_TESTING
                // var html = '<p style="padding: 10px;background: #FFF0A0;font-size: 12px;color: rgb(103, 103, 103);">StravistiX don\'t support <strong>Extended Data Features</strong> for this type of activity at the moment. Feature will be available in version 0.6.x. Working hard! Please wait... ;).</br></br>Stay tunned via <a href="https://twitter.com/champagnethomas">@champagnethomas</a></p>';
                // $('.inline-stats.section').parent().children().last().after(html);
                break;
        }

        // Send opened activity type to ga for stats
        var updatedToEvent = {
            categorie: 'Analyse',
            action: 'openedActivityType',
            name: activityType
        };

        _spTrack('send', 'event', updatedToEvent.categorie, updatedToEvent.action, updatedToEvent.name);
    },

    handleExtendedSegmentEffortData_: function() {

        if (_.isUndefined(window.pageView)) {
            return;
        }

        if (!Strava.Labs) {
            return;
        }

        var activityType = pageView.activity().get('type');
        var isTrainer = pageView.activity().get('trainer');

        // Skip manual activities
        if (activityType === 'Manual') {
            return;
        }

        this.activityProcessor_.setActivityType(activityType);
        this.activityProcessor_.setTrainer(isTrainer);

        var view = Strava.Labs.Activities.SegmentLeaderboardView; // Strava.Labs.Activities.SegmentEffortDetailView

        if (activityType === ('Run' || 'Hike' || 'Walk')) {
            view = Strava.Labs.Activities.SegmentEffortDetailView;
        }

        if (!view) {
            return;
        }

        var functionRender = view.prototype.render;

        var self = this;

        view.prototype.render = function() {

            var r = functionRender.apply(this, Array.prototype.slice.call(arguments));

            var basicInfos = {
                activityName: self.vacuumProcessor_.getActivityName(),
                activityTime: self.vacuumProcessor_.getActivityTime()
            };

            var extendedDataModifier = null;

            switch (activityType) {
                case 'Ride':
                    extendedDataModifier = new CyclingExtendedDataModifier(
                        self.activityProcessor_,
                        self.activityId_,
                        activityType,
                        self.appResources_,
                        self.userSettings_,
                        self.athleteId_,
                        self.athleteIdAuthorOfActivity_,
                        basicInfos,
                        AbstractExtendedDataModifier.TYPE_SEGMENT);
                    break;
                case 'Run':
                    extendedDataModifier = new RunningExtendedDataModifier(
                        self.activityProcessor_,
                        self.activityId_,
                        activityType,
                        self.appResources_,
                        self.userSettings_,
                        self.athleteId_,
                        self.athleteIdAuthorOfActivity_,
                        basicInfos,
                        AbstractExtendedDataModifier.TYPE_SEGMENT);
                    break;
                default:
                    break;
            }
            return r;
        };
    },

    /**
     *
     */
    handleNearbySegments_: function() {

        if (!this.userSettings_.displayNearbySegments) {
            return;
        }

        // If we are not on a segment page then return...
        var segmentData = window.location.pathname.match(/^\/segments\/(\d+)$/);
        if (_.isNull(segmentData)) {
            return;
        }

        if (env.debugMode) console.log("Execute handleNearbySegments_()");

        // Getting segment id
        var segmentId = parseInt(segmentData[1]);

        var segmentProcessor = new SegmentProcessor(this.vacuumProcessor_, segmentId);

        var arrayOfNearbySegments = segmentProcessor.getNearbySegmentsAround(function(jsonSegments) {

            if (env.debugMode) console.log(jsonSegments);

            var nearbySegmentsModifier = new NearbySegmentsModifier(jsonSegments, this.appResources_);
            nearbySegmentsModifier.modify();

        }.bind(this));
    },

    /**
     *
     */
    handleActivityBikeOdo_: function() {

        if (!this.userSettings_.displayBikeOdoInActivity) {
            return;
        }

        // Test where are on an activity...
        if (!window.location.pathname.match(/^\/activities/)) {
            return;
        }

        if (_.isUndefined(window.pageView)) {
            return;
        }

        // Avoid running Extended data at the moment
        if (window.pageView.activity().attributes.type != "Ride") {
            return;
        }

        if (env.debugMode) console.log("Execute handleActivityBikeOdo_()");

        var bikeOdoProcessor = new BikeOdoProcessor(this.vacuumProcessor_, this.athleteIdAuthorOfActivity_);
        bikeOdoProcessor.getBikeOdoOfAthlete(function(bikeOdoArray) {

            var activityBikeOdoModifier = new ActivityBikeOdoModifier(bikeOdoArray, bikeOdoProcessor.getCacheKey());
            activityBikeOdoModifier.modify();

        }.bind(this));
    },

    /**
     *
     */
    handleActivitySegmentTimeComparison_: function() {

        // Test where are on an activity...
        if (!window.location.pathname.match(/^\/activities/)) {
            return;
        }

        if (_.isUndefined(window.pageView)) {
            return;
        }

        // Only cycling is supported
        if (window.pageView.activity().attributes.type != "Ride") {
            return;
        }

        // Only for own activities
        if (this.athleteId_ != this.athleteIdAuthorOfActivity_) {
            return;
        }

        if (env.debugMode) console.log("Execute handleActivitySegmentTimeComparison_()");

        var activitySegmentTimeComparisonModifier = new ActivitySegmentTimeComparisonModifier(this.userSettings_, this.appResources_);
        activitySegmentTimeComparisonModifier.modify();
    },

    /**
     *
     */
    handleActivityBestSplits_: function() {

        if (!this.userSettings_.displayActivityBestSplits) {
            return;
        }

        // Test where are on an activity...
        if (!window.location.pathname.match(/^\/activities/)) {
            return;
        }

        if (_.isUndefined(window.pageView)) {
            return;
        }

        // Only cycling is supported
        if (window.pageView.activity().attributes.type != "Ride") {
            return;
        }

        if (env.debugMode) console.log("Execute handleActivityBestSplits_()");

        var self = this;

        // TODO Implement cache here: get stream from cache if exist
        this.vacuumProcessor_.getActivityStream(function(activityCommonStats, jsonResponse, athleteWeight, hasPowerMeter) {
            Helper.getFromStorage(self.extensionId_, StorageManager.storageSyncType, 'bestSplitsConfiguration', function(response) {
                var activityBestSplitsModifier = new ActivityBestSplitsModifier(self.activityId_, self.userSettings_, jsonResponse, hasPowerMeter, response.data, function(splitsConfiguration) {
                    Helper.setToStorage(self.extensionId_, StorageManager.storageSyncType, 'bestSplitsConfiguration', splitsConfiguration, function(response) {});
                });
                activityBestSplitsModifier.modify();
            });
        }.bind(this));
    },

    /**
     *
     */
    handleRunningGradeAdjustedPace_: function() {

        if (!this.userSettings_.activateRunningGradeAdjustedPace) {
            return;
        }

        if (_.isUndefined(window.pageView)) {
            return;
        }

        // Avoid bike activity
        if (window.pageView.activity().attributes.type != "Run") {
            return;
        }


        if (!window.location.pathname.match(/^\/activities/)) {
            return;
        }

        if (env.debugMode) console.log("Execute handleRunningGradeAdjustedPace_()");

        var runningGradeAdjustedPace = new RunningGradeAdjustedPaceModifier();
        runningGradeAdjustedPace.modify();
    },

    /**
     *
     */
    handleRunningHeartRate_: function() {

        if (!this.userSettings_.activateRunningHeartRate) {
            return;
        }

        if (_.isUndefined(window.pageView)) {
            return;
        }

        // Avoid bike activity
        if (window.pageView.activity().attributes.type != "Run") {
            return;
        }


        if (!window.location.pathname.match(/^\/activities/)) {
            return;
        }

        if (env.debugMode) console.log("Execute handleRunningHeartRate_()");

        var runningHeartRateModifier = new RunningHeartRateModifier();
        runningHeartRateModifier.modify();
    },

    handleRunningCadence_: function() {

        if (!this.userSettings_.activateRunningCadence) {
            return;
        }

        if (_.isUndefined(window.pageView)) {
            return;
        }

        // Avoid bike activity
        if (window.pageView.activity().attributes.type != "Run") {
            return;
        }


        if (!window.location.pathname.match(/^\/activities/)) {
            return;
        }

        if (env.debugMode) console.log("Execute handleRunningCadence_()");

        var runningCadenceModifier = new RunningCadenceModifier();
        runningCadenceModifier.modify();
    },

    handleRunningTemperature_: function() {

        if (!this.userSettings_.activateRunningTemperature) {
            return;
        }

        if (_.isUndefined(window.pageView)) {
            return;
        }

        // Avoid bike activity
        if (window.pageView.activity().attributes.type != "Run") {
            return;
        }


        if (!window.location.pathname.match(/^\/activities/)) {
            return;
        }

        if (env.debugMode) console.log("Execute handleRunningHeartRate_()");

        var runningTemperatureModifier = new RunningTemperatureModifier();
        runningTemperatureModifier.modify();
    },

    /**
     *
     */
    handleActivityQRCodeDisplay_: function() {

        // Test where are on an activity...
        if (!window.location.pathname.match(/^\/activities/)) {
            return;
        }

        if (_.isUndefined(window.pageView)) {
            return;
        }

        var activityQRCodeDisplayModifier = new ActivityQRCodeDisplayModifier(this.appResources_, this.activityId_);
        activityQRCodeDisplayModifier.modify();

    },

    handleVirtualPartner_: function() {

        // Test where are on an activity...
        if (!window.location.pathname.match(/^\/activities/)) {
            return;
        }

        var virtualPartnerModifier = new VirtualPartnerModifier(this.activityId_);
        virtualPartnerModifier.modify();
    },

    handleGoogleMapsComeBackModifier: function() {

        if (window.location.pathname.match(/\/truncate/)) { // Skipping on activity cropping
            return;
        }

        if (!this.userSettings_.reviveGoogleMaps) {
            return;
        }

        // Test where are on an activity...
        if (!window.location.pathname.match(/^\/activities/)) {
            return;
        }

        var googleMapsComeBackModifier = new GoogleMapsComeBackModifier(this.activityId_, this.appResources_, this.userSettings_);
        googleMapsComeBackModifier.modify();
    },

    /**
     * Launch a track event once a day (is user use it once a day), to follow is account type
     */
    handleTrackTodayIncommingConnection_: function() {

        var userHasConnectSince24Hour = StorageManager.getCookie('stravistix_daily_connection_done');

        if (env.debugMode) console.log("Cookie 'stravistix_daily_connection_done' value found is: " + userHasConnectSince24Hour);

        if (_.isNull(this.athleteId_)) {
            if (env.debugMode) console.log("athleteId is empty value: " + this.athleteId_);
            return;
        }

        if (_.isNull(userHasConnectSince24Hour) || _.isEmpty(userHasConnectSince24Hour)) {

            var accountType = 'Free';
            var accountName = this.athleteName_;

            // We enter in that condition if user is premium or pro
            if (!_.isNull(this.isPremium_) && this.isPremium_ === true) {
                accountType = 'Premium';
            }

            // accountType is overridden with "pro" if that condition is true
            if (!_.isNull(this.isPro_) && this.isPro_ === true) {
                accountType = 'Pro';
            }

            var eventAction = 'DailyConnection_Account_' + accountType;

            // Push IncomingConnection to piwik
            var eventName = accountName + ' #' + this.athleteId_ + ' v' + this.appResources_.extVersion;

            if (env.debugMode) console.log("Cookie 'stravistix_daily_connection_done' not found, send track <IncomingConnection> / <" + accountType + "> / <" + eventName + ">");

            if (!env.debugMode) {
                _spTrack('send', 'event', 'DailyConnection', eventAction, eventName);
            }

            // Create cookie to avoid push during 1 day
            StorageManager.setCookie('stravistix_daily_connection_done', true, 1);

        } else {

            if (env.debugMode) console.log("Cookie 'stravistix_daily_connection_done' exist, DO NOT TRACK IncomingConnection");

        }
    }
};<|MERGE_RESOLUTION|>--- conflicted
+++ resolved
@@ -152,19 +152,9 @@
             title: 'Update <strong>v' + this.appResources_.extVersion + '</strong>',
             hotFixes: [],
             features: [
-<<<<<<< HEAD
-                'Added cycling/running distance <strong>targets</strong> graph into year progression graph. Go to "Common Settings" and search for "Year progression targets for 2016" to setup your targets.',
-                'Added "Weighted Avg Power" field in activity summary panel',
-                'Added "Watts Per Kilograms" field in activity summary panel',
-                'Various improvements',
-            ],
-            fixes: [
-                'Fixed a rare case where extended stats couldn\'t open themselve',
-=======
                 'Added up to 50 zones in zones settings for each data type: speed, pace, cadence, heartrate, power, grade, ...',
                 'Added full time average speed based on elapsed time.',
                 'Extended stats charts refresh ! Migrated to "Chart.js 2.0"'
->>>>>>> affb2159
             ],
             fixes: ['Fix pace display glitch in athlete summary'],
             upcommingFixes: [],
