var Loader = function() {}

Loader.prototype = {

    require: function(scripts, callback) {
        this.loadCount = 0;
        this.totalRequired = scripts.length;
        this.callback = callback;

        for (var i = 0; i < scripts.length; i++) {
            this.writeScript(chrome.extension.getURL(scripts[i]));
        }
    },
    loaded: function(evt) {
        this.loadCount++;

        if (this.loadCount == this.totalRequired && typeof this.callback == 'function') this.callback.call();
    },
    writeScript: function(src) {

        var ext = src.substr(src.lastIndexOf('.') + 1);

        var self = this;

        if (ext === 'js') {
            var s = document.createElement('script');
            s.type = "text/javascript";
            s.async = false;
            s.src = src;
            s.addEventListener('load', function(e) {
                self.loaded(e);
            }, false);
            var head = document.getElementsByTagName('head')[0];
            head.appendChild(s);
        } else if (ext === 'css') {
            var link = document.createElement('link');
            link.href = src;
            link.addEventListener('load', function(e) {
                self.loaded(e);
            }, false);
            link.async = false;
            link.type = 'text/css';
            link.rel = 'stylesheet';
            var head = document.getElementsByTagName('head')[0];
            head.appendChild(link);
        }
    }
}

/**
 *   Content is responsible of ...
 */
function Content(jsDependencies, cssDependencies, userSettings, appResources) {
    this.jsDependencies_ = jsDependencies;
    this.cssDependencies = cssDependencies;
    this.userSettings_ = userSettings;
    this.appResources_ = appResources;
}

/**
 * Define prototype
 */
Content.prototype = {

    loadDependencies: function loadDependencies(finishLoading) {


        var loader = new Loader();
        var dependencies = _.union(this.jsDependencies_, this.cssDependencies);
        loader.require(dependencies, function() {
            finishLoading();
        });
    },

    isExtensionRunnableInThisContext_: function isExtensionRunnableInThisContext_() {

        var isRunnable = true;

        // Eject if http://www.strava.com/routes/new OR http://www.strava.com/routes/XXXX/edit
        if (window.location.pathname.match(/^\/routes\/new/) ||
            window.location.pathname.match(/^\/routes\/(\d+)\/edit$/) ||
            window.location.pathname.match(/^\/about/) ||
            window.location.pathname.match(/^\/running-app/) ||
            window.location.pathname.match(/^\/features/) ||
            window.location.pathname.match(/^\/how-it-works/)) {

            isRunnable = false;
        }

        // Do not run extension if user not logged
        if (document.getElementsByClassName('btn-login').length > 0) {
            isRunnable = false;
        }

        return isRunnable;
    },

    start: function start() {

        // Skip execution if needed
        if (!this.isExtensionRunnableInThisContext_()) {
            console.log("Skipping StravistiX chrome extension execution in this page");
            return;
        }

        var self = this;

        this.loadDependencies(function() {

            chrome.storage.sync.get(this.userSettings_, function(chromeSettings) {

                var injectedScript = document.createElement('script');
                injectedScript.src = chrome.extension.getURL('js/StravistiX.js');
                injectedScript.onload = function() {

                    this.parentNode.removeChild(this);
                    var inner = document.createElement('script');

                    if (_.isEmpty(chromeSettings)) { // If settings from chrome sync storage are empty
                        chromeSettings = self.userSettings_;
                    }

                    inner.textContent = 'var $ = jQuery;';
                    inner.textContent += 'var stravistiX = new StravistiX(' + JSON.stringify(chromeSettings) + ', ' + JSON.stringify(self.appResources_) + ');';

                    inner.onload = function() {
                        this.parentNode.removeChild(this);
                    };
                    (document.head || document.documentElement).appendChild(inner);
                };
                (document.head || document.documentElement).appendChild(injectedScript);
            });

        });

    }
};

var appResources = {
    settingsLink: chrome.extension.getURL('/options/app/index.html'),
    menuIconBlack: chrome.extension.getURL('/icons/ic_menu_24px_black.svg'),
    menuIconOrange: chrome.extension.getURL('/icons/ic_menu_24px_orange.svg'),
    remoteViewIcon: chrome.extension.getURL('/icons/ic_open_in_new_24px.svg'),
    pollIcon: chrome.extension.getURL('/icons/ic_poll_24px.svg'),
    veloviewerIcon: chrome.extension.getURL('/icons/veloviewer.ico'),
    raceshapeIcon: chrome.extension.getURL('/icons/raceshape.ico'),
    veloviewerDashboardIcon: chrome.extension.getURL('/icons/ic_dashboard_24px.svg'),
    veloviewerChallengesIcon: chrome.extension.getURL('/icons/ic_landscape_24px.svg'),
    labIcon: chrome.extension.getURL('/icons/lab.png'),
    settingsIcon: chrome.extension.getURL('/icons/ic_settings_24px.svg'),
    heartIcon: chrome.extension.getURL('/icons/ic_favorite_24px.svg'),
    zonesIcon: chrome.extension.getURL('/icons/ic_format_line_spacing_24px.svg'),
    komMapIcon: chrome.extension.getURL('/icons/ic_looks_one_24px.svg'),
    heatmapIcon: chrome.extension.getURL('/icons/ic_whatshot_24px.svg'),
    bugIcon: chrome.extension.getURL('/icons/ic_bug_report_24px.svg'),
    rateIcon: chrome.extension.getURL('/icons/ic_star_24px.svg'),
    aboutIcon: chrome.extension.getURL('/icons/ic_info_outline_24px.svg'),
    eyeIcon: chrome.extension.getURL('/icons/ic_remove_red_eye_24px.svg'),
    bikeIcon: chrome.extension.getURL('/icons/ic_directions_bike_24px.svg'),
    mapIcon: chrome.extension.getURL('/icons/ic_map_24px.svg'),
    wheatherIcon: chrome.extension.getURL('/icons/ic_wb_sunny_24px.svg'),
    twitterIcon: chrome.extension.getURL('/icons/twitter.svg'),
    systemUpdatesIcon: chrome.extension.getURL('/icons/ic_system_update_24px.svg'),
    donateIcon: chrome.extension.getURL('/icons/ic_attach_money_24px.svg'),
    shareIcon: chrome.extension.getURL('/icons/ic_share_24px.svg'),
    trackChangesIcon: chrome.extension.getURL('/icons/ic_track_changes_24px.svg'),
    trendingUpIcon: chrome.extension.getURL('/icons/ic_trending_up_black_24px.svg'),
    qrCodeIcon: chrome.extension.getURL('/icons/qrcode.svg'),
    lightbulbIcon: chrome.extension.getURL('/icons/fa-lightbulb-o.png'),
    heartBeatIcon: chrome.extension.getURL('/icons/fa-heartbeat.png'),
    areaChartIcon: chrome.extension.getURL('/icons/fa-area-chart.png'),
    tachometerIcon: chrome.extension.getURL('/icons/fa-tachometer.png'),
    boltIcon: chrome.extension.getURL('/icons/fa-bolt.png'),
    circleNotchIcon: chrome.extension.getURL('/icons/fa-circle-o-notch.png'),
    lineChartIcon: chrome.extension.getURL('/icons/fa-line-chart.png'),
    logArrowUpIcon: chrome.extension.getURL('/icons/fa-long-arrow-up.png'),
    cogIcon: chrome.extension.getURL('/icons/fa-cog.png'),
    extVersion: chrome.runtime.getManifest().version,
    extVersionName: chrome.runtime.getManifest().version_name,
    extensionId: chrome.runtime.id,
};

var jsDependencies = [
    'config/env.js',
    'node_modules/chart.js/Chart.min.js',
    'node_modules/fiber/src/fiber.min.js',
    'node_modules/fancybox/dist/js/jquery.fancybox.pack.js',
    'modules/StorageManager.js',
    'modules/geo.js',
    'modules/latlong.js',
    'modules/qrcode.min.js',
    'modules/vv.mapFlipper.js',
    'modules/jquery.appear.js',
    'js/processors/VacuumProcessor.js',
    'js/processors/ActivityProcessor.js',
    'js/processors/BikeOdoProcessor.js',
    'js/processors/SegmentProcessor.js',
    'js/Helper.js',
    'js/Follow.js',
    'js/modifiers/ActivityScrollingModifier.js',
    'js/modifiers/RemoteLinksModifier.js',
    'js/modifiers/WindyTyModifier.js',
    'js/modifiers/DefaultLeaderboardFilterModifier.js',
    'js/modifiers/MenuModifier.js',
    'js/modifiers/SegmentRankPercentageModifier.js',
    'js/modifiers/VirtualPartnerModifier.js',
    'js/modifiers/ActivityGoogleMapTypeModifier.js',
    'js/modifiers/HidePremiumModifier.js',
    'js/modifiers/AthleteStatsModifier.js',
    'js/modifiers/ActivitiesSummaryModifier.js',
    'js/modifiers/ActivitySegmentTimeComparisonModifier.js',
    'js/modifiers/ActivityBestSplitsModifier.js',

    // Extended data views
    'js/modifiers/extendedActivityData/views/AbstractDataView.js',
    'js/modifiers/extendedActivityData/views/FeaturedDataView.js',
    'js/modifiers/extendedActivityData/views/SpeedDataView.js',
    'js/modifiers/extendedActivityData/views/PaceDataView.js',
    'js/modifiers/extendedActivityData/views/HeartRateDataView.js',
    'js/modifiers/extendedActivityData/views/AbstractCadenceDataView.js',
    'js/modifiers/extendedActivityData/views/CyclingCadenceDataView.js',
    'js/modifiers/extendedActivityData/views/RunningCadenceDataView.js',
    'js/modifiers/extendedActivityData/views/PowerDataView.js',
    'js/modifiers/extendedActivityData/views/ElevationDataView.js',
    'js/modifiers/extendedActivityData/views/AscentSpeedDataView.js',
    'js/modifiers/extendedActivityData/views/AbstractGradeDataView.js',
    'js/modifiers/extendedActivityData/views/CyclingGradeDataView.js',
    'js/modifiers/extendedActivityData/views/RunnningGradeDataView.js',

    // Extended data modifiers
    'js/modifiers/extendedActivityData/AbstractExtendedDataModifier.js',
    'js/modifiers/extendedActivityData/CyclingExtendedDataModifier.js',
    'js/modifiers/extendedActivityData/RunningExtendedDataModifier.js',
    'js/modifiers/extendedActivityData/GenericExtendedDataModifier.js',

    'js/modifiers/HideFeedModifier.js',
    'js/modifiers/DisplayFlyByFeedModifier.js',
    'js/modifiers/ActivityBikeOdoModifier.js',
    'js/modifiers/ActivityQRCodeDisplayModifier.js',
    'js/modifiers/RunningGradeAdjustedPaceModifier.js',
    'js/modifiers/RunningHeartRateModifier.js',
<<<<<<< HEAD
    'js/modifiers/RunningCadenceModifier.js',
=======
    'js/modifiers/RunningTemperatureModifier.js',
>>>>>>> d4b95055
    'js/modifiers/NearbySegmentsModifier.js',
    'js/modifiers/GoogleMapsComeBackModifier.js'
];

var cssDependencies = [
    'node_modules/fancybox/dist/css/jquery.fancybox.css',
    'css/extendedData.css'
];


var content = new Content(jsDependencies, cssDependencies, userSettings, appResources);
content.start();<|MERGE_RESOLUTION|>--- conflicted
+++ resolved
@@ -239,11 +239,8 @@
     'js/modifiers/ActivityQRCodeDisplayModifier.js',
     'js/modifiers/RunningGradeAdjustedPaceModifier.js',
     'js/modifiers/RunningHeartRateModifier.js',
-<<<<<<< HEAD
     'js/modifiers/RunningCadenceModifier.js',
-=======
     'js/modifiers/RunningTemperatureModifier.js',
->>>>>>> d4b95055
     'js/modifiers/NearbySegmentsModifier.js',
     'js/modifiers/GoogleMapsComeBackModifier.js'
 ];
