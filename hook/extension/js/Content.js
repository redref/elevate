var Loader = function() {}

Loader.prototype = {

    require: function(scripts, callback) {
        this.loadCount = 0;
        this.totalRequired = scripts.length;
        this.callback = callback;

        for (var i = 0; i < scripts.length; i++) {
            this.writeScript(chrome.extension.getURL(scripts[i]));
        }
    },
    loaded: function(evt) {
        this.loadCount++;

        if (this.loadCount == this.totalRequired && typeof this.callback == 'function') this.callback.call();
    },
    writeScript: function(src) {

        var ext = src.substr(src.lastIndexOf('.') + 1);

        var self = this;

        if (ext === 'js') {
            var s = document.createElement('script');
            s.type = "text/javascript";
            s.async = false;
            s.src = src;
            s.addEventListener('load', function(e) {
                self.loaded(e);
            }, false);
            var head = document.getElementsByTagName('head')[0];
            head.appendChild(s);
        } else if (ext === 'css') {
            var link = document.createElement('link');
            link.href = src;
            link.addEventListener('load', function(e) {
                self.loaded(e);
            }, false);
            link.async = false;
            link.type = 'text/css';
            link.rel = 'stylesheet';
            var head = document.getElementsByTagName('head')[0];
            head.appendChild(link);
        }
    }
}

/**
 *   Content is responsible of ...
 */
function Content(jsDependencies, cssDependencies, userSettings, appResources) {
    this.jsDependencies_ = jsDependencies;
    this.cssDependencies = cssDependencies;
    this.userSettings_ = userSettings;
    this.appResources_ = appResources;
}

/**
 * Define prototype
 */
Content.prototype = {

    loadDependencies: function loadDependencies(finishLoading) {

        var loader = new Loader();
        var dependencies = _.union(this.jsDependencies_, this.cssDependencies);
        loader.require(dependencies, function() {
            finishLoading();
        });
    },

    isExtensionRunnableInThisContext_: function isExtensionRunnableInThisContext_() {

        var isRunnable = true;

        // Eject if http://www.strava.com/routes/new OR http://www.strava.com/routes/XXXX/edit
        if (window.location.pathname.match(/^\/routes\/new/) ||
            window.location.pathname.match(/^\/routes\/(\d+)\/edit$/) ||
            window.location.pathname.match(/^\/about/) ||
            window.location.pathname.match(/^\/running-app/) ||
            window.location.pathname.match(/^\/features/) ||
            window.location.pathname.match(/^\/how-it-works/)) {

            isRunnable = false;
        }

        // Do not run extension if user not logged
        if (document.getElementsByClassName('btn-login').length > 0) {
            isRunnable = false;
        }

        return isRunnable;
    },

    start: function start() {

        // Skip execution if needed
        if (!this.isExtensionRunnableInThisContext_()) {
            console.log("Skipping StravaPlus chrome extension execution in this page");
            return;
        }

        var self = this;

        this.loadDependencies(function() {

            chrome.storage.sync.get(this.userSettings_, function(chromeSettings) {

                var injectedScript = document.createElement('script');
                injectedScript.src = chrome.extension.getURL('js/StravaPlus.js');
                injectedScript.onload = function() {
                    
                    this.parentNode.removeChild(this);
                    var inner = document.createElement('script');

                    if (_.isEmpty(chromeSettings)) { // If settings from chrome sync storage are empty
                        chromeSettings = self.userSettings_;
                    }

<<<<<<< HEAD
                    inner.textContent = 'var $ = jQuery;';
                    inner.textContent += 'var stravaPlus = new StravaPlus(' + JSON.stringify(items) + ', ' + JSON.stringify(self.appResources_) + ');';
=======
                    inner.textContent = 'var stravaPlus = new StravaPlus(' + JSON.stringify(chromeSettings) + ', ' + JSON.stringify(self.appResources_) + '); if(env.debugMode) console.log(stravaPlus);';
>>>>>>> b38c7aed

                    inner.onload = function() {
                        this.parentNode.removeChild(this);
                    };
                    (document.head || document.documentElement).appendChild(inner);
                };
                (document.head || document.documentElement).appendChild(injectedScript);
            });

        });

    }
};

var appResources = {
    settingsLink: chrome.extension.getURL('/options/app/index.html'),
    menuIconBlack: chrome.extension.getURL('/icons/ic_menu_24px_black.svg'),
    menuIconOrange: chrome.extension.getURL('/icons/ic_menu_24px_orange.svg'),
    remoteViewIcon: chrome.extension.getURL('/icons/ic_launch_24px.svg'),
    pollIcon: chrome.extension.getURL('/icons/ic_poll_24px.svg'),
    veloviewerIcon: chrome.extension.getURL('/icons/veloviewer.ico'),
    raceshapeIcon: chrome.extension.getURL('/icons/raceshape.ico'),
    veloviewerDashboardIcon: chrome.extension.getURL('/icons/ic_dashboard_24px.svg'),
    veloviewerChallengesIcon: chrome.extension.getURL('/icons/ic_landscape_24px.svg'),
    labIcon: chrome.extension.getURL('/icons/lab.png'),
    settingsIcon: chrome.extension.getURL('/icons/ic_settings_24px.svg'),
    heartIcon: chrome.extension.getURL('/icons/ic_favorite_24px.svg'),
    komMapIcon: chrome.extension.getURL('/icons/ic_looks_one_24px.svg'),
    heatmapIcon: chrome.extension.getURL('/icons/ic_whatshot_24px.svg'),
    bugIcon: chrome.extension.getURL('/icons/ic_bug_report_24px.svg'),
    rateIcon: chrome.extension.getURL('/icons/ic_star_24px.svg'),
    aboutIcon: chrome.extension.getURL('/icons/ic_info_outline_24px.svg'),
    eyeIcon: chrome.extension.getURL('/icons/ic_remove_red_eye_24px.svg'),
    bikeIcon: chrome.extension.getURL('/icons/ic_directions_bike_24px.svg'),
    twitterIcon: chrome.extension.getURL('/icons/twitter.svg'),
    systemUpdatesIcon: chrome.extension.getURL('/icons/ic_system_update_24px.svg'),
    donateIcon: chrome.extension.getURL('/icons/ic_attach_money_24px.svg'),
    shareIcon: chrome.extension.getURL('/icons/ic_share_24px.svg'),
    trackChangesIcon: chrome.extension.getURL('/icons/ic_track_changes_24px.svg'),
    qrCodeIcon: chrome.extension.getURL('/icons/qrcode.svg'),
    extVersion: chrome.runtime.getManifest().version,
    extensionId: chrome.runtime.id,
};

var jsDependencies = [
    'config/env.js',
    'node_modules/chart.js/Chart.min.js',
    'node_modules/fiber/src/fiber.min.js',
    'node_modules/fancybox/dist/js/jquery.fancybox.pack.js',
    'modules/StorageManager.js',
    'modules/geo.js',
    'modules/latlong.js',
    'modules/qrcode.min.js',
    'js/processors/VacuumProcessor.js',
    'js/processors/ActivityProcessor.js',
    'js/processors/BikeOdoProcessor.js',
    'js/processors/SegmentProcessor.js',
    'js/Helper.js',
    'js/Follow.js',
    'js/modifiers/ActivityScrollingModifier.js',
    'js/modifiers/RemoteLinksModifier.js',
    'js/modifiers/DefaultLeaderboardFilterModifier.js',
    'js/modifiers/MenuModifier.js',
    'js/modifiers/SegmentRankPercentageModifier.js',
    'js/modifiers/ActivityGoogleMapTypeModifier.js',
    'js/modifiers/HidePremiumModifier.js',

    // Extended data views
    'js/modifiers/extendedActivityData/views/AbstractDataView.js',
    'js/modifiers/extendedActivityData/views/FeaturedDataView.js',
    'js/modifiers/extendedActivityData/views/SpeedDataView.js',
    'js/modifiers/extendedActivityData/views/PaceDataView.js',
    'js/modifiers/extendedActivityData/views/HeartRateDataView.js',
    'js/modifiers/extendedActivityData/views/AbstractCadenceDataView.js',
    'js/modifiers/extendedActivityData/views/CyclingCadenceDataView.js',
    'js/modifiers/extendedActivityData/views/RunningCadenceDataView.js',
    'js/modifiers/extendedActivityData/views/PowerDataView.js',
    'js/modifiers/extendedActivityData/views/GradeDataView.js',

    // Extended data modifiers
    'js/modifiers/extendedActivityData/AbstractExtendedActivityDataModifier.js',
    'js/modifiers/extendedActivityData/CyclingExtendedActivityDataModifier.js',
    'js/modifiers/extendedActivityData/RunningExtendedActivityDataModifier.js',
    'js/modifiers/extendedActivityData/GenericExtendedActivityDataModifier.js',

    'js/modifiers/HideFeedModifier.js',
    'js/modifiers/ActivityBikeOdoModifier.js',
    'js/modifiers/ActivityQRCodeDisplayModifier.js',
    'js/modifiers/RunningGradeAdjustedPaceModifier.js',
    'js/modifiers/RunningHeartRateModifier.js',
    'js/modifiers/NearbySegmentsModifier.js',
];

var cssDependencies = [
    'node_modules/fancybox/dist/css/jquery.fancybox.css',
    'css/extendedData.css'
];


var content = new Content(jsDependencies, cssDependencies, userSettings, appResources);
content.start();<|MERGE_RESOLUTION|>--- conflicted
+++ resolved
@@ -119,12 +119,8 @@
                         chromeSettings = self.userSettings_;
                     }
 
-<<<<<<< HEAD
                     inner.textContent = 'var $ = jQuery;';
-                    inner.textContent += 'var stravaPlus = new StravaPlus(' + JSON.stringify(items) + ', ' + JSON.stringify(self.appResources_) + ');';
-=======
-                    inner.textContent = 'var stravaPlus = new StravaPlus(' + JSON.stringify(chromeSettings) + ', ' + JSON.stringify(self.appResources_) + '); if(env.debugMode) console.log(stravaPlus);';
->>>>>>> b38c7aed
+                    inner.textContent += 'var stravaPlus = new StravaPlus(' + JSON.stringify(chromeSettings) + ', ' + JSON.stringify(self.appResources_) + ');';
 
                     inner.onload = function() {
                         this.parentNode.removeChild(this);
