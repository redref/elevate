--- conflicted
+++ resolved
@@ -1043,9 +1043,6 @@
         }
     }
 
-<<<<<<< HEAD
-    public get userSettings(): IUserSettings {
-=======
     /**
      * Check for goals element and enable GoalsModifier.
      *
@@ -1073,8 +1070,7 @@
         }
     }
 
-    public get userSettings(): UserSettings {
->>>>>>> c6742e4a
+    public get userSettings(): IUserSettings {
         return this._userSettings;
     }
 }