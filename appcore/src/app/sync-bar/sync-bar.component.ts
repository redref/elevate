--- conflicted
+++ resolved
@@ -21,117 +21,42 @@
 @Component({
     selector: "app-desktop-sync-bar",
     template: `
-		<div class="app-sync-bar">
-			<div fxLayout="row" fxLayoutAlign="space-between center">
-				<div fxLayout="column" fxLayoutAlign="center start">
+        <div class="app-sync-bar">
+            <div fxLayout="row" fxLayoutAlign="space-between center">
+                <div fxLayout="column" fxLayoutAlign="center start">
 					<span fxFlex class="mat-body-1">
 						<span *ngIf="currentActivitySynced">{{currentActivitySynced.date}}: {{currentActivitySynced.name}} <span
-							class="activity-existence-tag">{{currentActivitySynced.isNew ? 'new' : 'already exists'}}</span></span>
+                            class="activity-existence-tag">{{currentActivitySynced.isNew ? 'new' : 'already exists'}}</span></span>
 						<span *ngIf="!currentActivitySynced && syncStatusText">{{this.syncStatusText}}</span>
 					</span>
-					<span fxFlex class="mat-caption" *ngIf="counter > 0">{{counter}} activities processed</span>
-				</div>
-				<div fxLayout="row" fxLayoutAlign="space-between center">
-					<button *ngIf="eventErrors && eventErrors.length > 0" mat-flat-button color="warn" (click)="onActionShowErrors()">
-						{{eventErrors.length}} warning{{ (eventErrors.length > 1) ? 's' : ''}}
-					</button>
-					<button *ngIf="isSyncing" mat-flat-button color="accent" (click)="onActionStop()">
-						Stop
-					</button>
-					<button *ngIf="!hideCloseButton" mat-flat-button color="accent" (click)="onActionClose()">
-						Close
-					</button>
-				</div>
-			</div>
-		</div>
-	`,
+                    <span fxFlex class="mat-caption" *ngIf="counter > 0">{{counter}} activities processed</span>
+                </div>
+                <div fxLayout="row" fxLayoutAlign="space-between center">
+                    <button *ngIf="eventErrors && eventErrors.length > 0" mat-flat-button color="warn" (click)="onActionShowErrors()">
+                        {{eventErrors.length}} warning{{ (eventErrors.length > 1) ? 's' : ''}}
+                    </button>
+                    <button *ngIf="isSyncing" mat-flat-button color="accent" (click)="onActionStop()">
+                        Stop
+                    </button>
+                    <button *ngIf="!hideCloseButton" mat-flat-button color="accent" (click)="onActionClose()">
+                        Close
+                    </button>
+                </div>
+            </div>
+        </div>
+    `,
     styles: [`
-		.app-sync-bar {
-			padding: 10px 20px;
-		}
-
-		button {
-			margin-left: 10px;
-		}
-	`]
+        .app-sync-bar {
+            padding: 10px 20px;
+        }
+
+        button {
+            margin-left: 10px;
+        }
+    `]
 })
 export class DesktopSyncBarComponent extends SyncBarComponent implements OnInit {
 
-<<<<<<< HEAD
-	@HostBinding("hidden")
-	public hideSyncBar: boolean;
-
-	public isStopped: boolean;
-	public isSyncCompleted: boolean;
-
-	public currentSyncEventText: string;
-
-	constructor(public desktopSyncService: DesktopSyncService,
-				public changeDetectorRef: ChangeDetectorRef) {
-		super();
-		this.hideSyncBar = true;
-		this.isStopped = false;
-		this.isSyncCompleted = false;
-		this.currentSyncEventText = null;
-	}
-
-	public ngOnInit(): void {
-
-		this.desktopSyncService.syncEvents$.subscribe((syncEvent: SyncEvent) => {
-			this.handleSyncEventDisplay(syncEvent);
-		});
-	}
-
-	public handleSyncEventDisplay(syncEvent: SyncEvent) {
-
-		this.changeDetectorRef.markForCheck();
-
-		if (syncEvent.type === SyncEventType.STARTED) {
-			this.hideSyncBar = false;
-			this.isStopped = false;
-			this.isSyncCompleted = false;
-			this.currentSyncEventText = "Sync started on connector \"" + syncEvent.fromConnectorType.toLowerCase() + "\"";
-		}
-
-		if (this.isStopped) {
-			return;
-		}
-
-		if (syncEvent.type === SyncEventType.GENERIC) {
-			this.currentSyncEventText = syncEvent.description;
-		}
-
-		if (syncEvent.type === SyncEventType.ACTIVITY) {
-			const activitySyncEvent = <ActivitySyncEvent> syncEvent;
-			this.currentSyncEventText = moment(activitySyncEvent.activity.start_time).format("ll") + ": " + activitySyncEvent.activity.name;
-		}
-
-		if (syncEvent.type === SyncEventType.ERROR) {
-			const message = JSON.stringify(syncEvent);
-			this.currentSyncEventText = message;
-		}
-
-		if (syncEvent.type === SyncEventType.STOPPED) {
-			this.isStopped = true;
-			this.currentSyncEventText = "Sync stopped on connector \"" + syncEvent.fromConnectorType.toLowerCase() + "\"";
-			this.hideSyncBar = true;
-		}
-
-		if (syncEvent.type === SyncEventType.COMPLETE) {
-			this.isSyncCompleted = true;
-			this.currentSyncEventText = "Sync completed on connector \"" + syncEvent.fromConnectorType.toLowerCase() + "\"";
-			this.hideSyncBar = true;
-		}
-
-		this.changeDetectorRef.detectChanges();
-	}
-
-	public onStop(): Promise<void> {
-		return this.desktopSyncService.stop().catch(error => {
-			throw new SyncException(error); // Should be caught by Error Handler
-		});
-	}
-=======
     @HostBinding("hidden")
     public hideSyncBar: boolean;
 
@@ -271,7 +196,6 @@
             this.hideSyncBar = true;
         }
     }
->>>>>>> 2d332e62
 
 }
 
