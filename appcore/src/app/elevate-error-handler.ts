import { ErrorHandler, Inject, Injectable } from "@angular/core";
import { LoggerService } from "./shared/services/logging/logger.service";
import { MatDialog } from "@angular/material/dialog";
import * as Sentry from "@sentry/browser";
import { environment } from "../environments/environment";
import { EnvTarget } from "@elevate/shared/models";
import { ConfirmDialogComponent } from "./shared/dialogs/confirm-dialog/confirm-dialog.component";
import { ConfirmDialogDataModel } from "./shared/dialogs/confirm-dialog/confirm-dialog-data.model";
import { VERSIONS_PROVIDER, VersionsProvider } from "./shared/services/versions/versions-provider.interface";
import { MatSnackBar } from "@angular/material/snack-bar";

@Injectable()
export class ElevateErrorHandler implements ErrorHandler {

<<<<<<< HEAD
	private static readonly SENTRY_DATA_SOURCE_NAME: string = "https://884e69ce1f2c4891abbaca363d8474ce@sentry.io/1839710";

	constructor(@Inject(VERSIONS_PROVIDER) public versionsProvider: VersionsProvider,
				public dialog: MatDialog,
				public snackBar: MatSnackBar,
				public loggerService: LoggerService) {

		if (environment.target === EnvTarget.DESKTOP) {
			this.versionsProvider.getPackageVersion().then(version => {
				Sentry.init({
					dsn: ElevateErrorHandler.SENTRY_DATA_SOURCE_NAME,
					release: version,
					environment: (environment.production) ? "production" : "development"
				});
			});
		}

	}

	public handleError(error: Error): void {

		// TODO Tmp fix Promise rejection wrapped by zone.js
		// TODO @see https://stackoverflow.com/questions/51951471/angular-custom-error-handler-not-getting-error-type-from-promise
		if ((<any> error).promise && (<any> error).rejection) {
			error = (<any> error).rejection;
		}

		this.loggerService.error(error);

		if (error.name) {

			const message = "Whoops: " + error.message;

			if (environment.target === EnvTarget.DESKTOP) {

				// Sentry error tracking
				const sentryEventId = Sentry.captureException((<any> error).originalError || error);

				this.snackBar.open(message, "Report error").onAction().subscribe(() => {
					Sentry.showReportDialog({
						eventId: sentryEventId,
						title: "Please tell what happened steps by steps below.",
						subtitle: "To view error in app console press 'CTRL+F12'.",
						subtitle2: "",
					});
				});

			} else if (environment.target === EnvTarget.EXTENSION) {

				this.snackBar.open(message, "Show").onAction().subscribe(() => {
					const content = "<pre>" + error.stack.toString() + "</pre>";
					this.dialog.open(ConfirmDialogComponent, {
						minWidth: ConfirmDialogComponent.MAX_WIDTH,
						maxWidth: ConfirmDialogComponent.MAX_WIDTH,
						data: new ConfirmDialogDataModel(message, content, "Report what happened", "Close")
					});
				});

			}

		} else {
			alert("Unknown error occurred: \n\n" + JSON.stringify(error) + "\n\n\n\n(Press 'F12' or 'CTRL+F12' to get more details in console)");
		}
	}
=======
    constructor(public dialog: MatDialog,
                public loggerService: LoggerService) {

    }

    public handleError(error: Error): void {
        const message = (error.message) ? error.message : error;
        const stackTrace = (error.message) ? error.stack : null;
        const consoleShortcut = (environment.target === EnvTarget.DESKTOP) ? "CTRL+F12" : "F12";
        alert("Whoops an error occurred: \n\n" + message + "\n\n\n\n(Press " + consoleShortcut + " to get more details in console)");
        this.loggerService.error(error);
    }
>>>>>>> 2d332e62
}<|MERGE_RESOLUTION|>--- conflicted
+++ resolved
@@ -12,83 +12,68 @@
 @Injectable()
 export class ElevateErrorHandler implements ErrorHandler {
 
-<<<<<<< HEAD
-	private static readonly SENTRY_DATA_SOURCE_NAME: string = "https://884e69ce1f2c4891abbaca363d8474ce@sentry.io/1839710";
+    private static readonly SENTRY_DATA_SOURCE_NAME: string = "https://884e69ce1f2c4891abbaca363d8474ce@sentry.io/1839710";
 
-	constructor(@Inject(VERSIONS_PROVIDER) public versionsProvider: VersionsProvider,
-				public dialog: MatDialog,
-				public snackBar: MatSnackBar,
-				public loggerService: LoggerService) {
+    constructor(@Inject(VERSIONS_PROVIDER) public versionsProvider: VersionsProvider,
+                public dialog: MatDialog,
+                public snackBar: MatSnackBar,
+                public loggerService: LoggerService) {
 
-		if (environment.target === EnvTarget.DESKTOP) {
-			this.versionsProvider.getPackageVersion().then(version => {
-				Sentry.init({
-					dsn: ElevateErrorHandler.SENTRY_DATA_SOURCE_NAME,
-					release: version,
-					environment: (environment.production) ? "production" : "development"
-				});
-			});
-		}
-
-	}
-
-	public handleError(error: Error): void {
-
-		// TODO Tmp fix Promise rejection wrapped by zone.js
-		// TODO @see https://stackoverflow.com/questions/51951471/angular-custom-error-handler-not-getting-error-type-from-promise
-		if ((<any> error).promise && (<any> error).rejection) {
-			error = (<any> error).rejection;
-		}
-
-		this.loggerService.error(error);
-
-		if (error.name) {
-
-			const message = "Whoops: " + error.message;
-
-			if (environment.target === EnvTarget.DESKTOP) {
-
-				// Sentry error tracking
-				const sentryEventId = Sentry.captureException((<any> error).originalError || error);
-
-				this.snackBar.open(message, "Report error").onAction().subscribe(() => {
-					Sentry.showReportDialog({
-						eventId: sentryEventId,
-						title: "Please tell what happened steps by steps below.",
-						subtitle: "To view error in app console press 'CTRL+F12'.",
-						subtitle2: "",
-					});
-				});
-
-			} else if (environment.target === EnvTarget.EXTENSION) {
-
-				this.snackBar.open(message, "Show").onAction().subscribe(() => {
-					const content = "<pre>" + error.stack.toString() + "</pre>";
-					this.dialog.open(ConfirmDialogComponent, {
-						minWidth: ConfirmDialogComponent.MAX_WIDTH,
-						maxWidth: ConfirmDialogComponent.MAX_WIDTH,
-						data: new ConfirmDialogDataModel(message, content, "Report what happened", "Close")
-					});
-				});
-
-			}
-
-		} else {
-			alert("Unknown error occurred: \n\n" + JSON.stringify(error) + "\n\n\n\n(Press 'F12' or 'CTRL+F12' to get more details in console)");
-		}
-	}
-=======
-    constructor(public dialog: MatDialog,
-                public loggerService: LoggerService) {
+        if (environment.target === EnvTarget.DESKTOP) {
+            this.versionsProvider.getPackageVersion().then(version => {
+                Sentry.init({
+                    dsn: ElevateErrorHandler.SENTRY_DATA_SOURCE_NAME,
+                    release: version,
+                    environment: (environment.production) ? "production" : "development"
+                });
+            });
+        }
 
     }
 
     public handleError(error: Error): void {
-        const message = (error.message) ? error.message : error;
-        const stackTrace = (error.message) ? error.stack : null;
-        const consoleShortcut = (environment.target === EnvTarget.DESKTOP) ? "CTRL+F12" : "F12";
-        alert("Whoops an error occurred: \n\n" + message + "\n\n\n\n(Press " + consoleShortcut + " to get more details in console)");
+
+        // TODO Tmp fix Promise rejection wrapped by zone.js
+        // TODO @see https://stackoverflow.com/questions/51951471/angular-custom-error-handler-not-getting-error-type-from-promise
+        if ((<any> error).promise && (<any> error).rejection) {
+            error = (<any> error).rejection;
+        }
+
         this.loggerService.error(error);
+
+        if (error.name) {
+
+            const message = "Whoops: " + error.message;
+
+            if (environment.target === EnvTarget.DESKTOP) {
+
+                // Sentry error tracking
+                const sentryEventId = Sentry.captureException((<any> error).originalError || error);
+
+                this.snackBar.open(message, "Report error").onAction().subscribe(() => {
+                    Sentry.showReportDialog({
+                        eventId: sentryEventId,
+                        title: "Please tell what happened steps by steps below.",
+                        subtitle: "To view error in app console press 'CTRL+F12'.",
+                        subtitle2: "",
+                    });
+                });
+
+            } else if (environment.target === EnvTarget.EXTENSION) {
+
+                this.snackBar.open(message, "Show").onAction().subscribe(() => {
+                    const content = "<pre>" + error.stack.toString() + "</pre>";
+                    this.dialog.open(ConfirmDialogComponent, {
+                        minWidth: ConfirmDialogComponent.MAX_WIDTH,
+                        maxWidth: ConfirmDialogComponent.MAX_WIDTH,
+                        data: new ConfirmDialogDataModel(message, content, "Report what happened", "Close")
+                    });
+                });
+
+            }
+
+        } else {
+            alert("Unknown error occurred: \n\n" + JSON.stringify(error) + "\n\n\n\n(Press 'F12' or 'CTRL+F12' to get more details in console)");
+        }
     }
->>>>>>> 2d332e62
 }