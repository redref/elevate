import { ErrorHandler, Inject, Injectable } from "@angular/core";
import { LoggerService } from "./shared/services/logging/logger.service";
<<<<<<< HEAD
import { MatDialog, MatSnackBar } from "@angular/material";
import * as Sentry from "@sentry/browser";
=======
import { MatDialog } from "@angular/material/dialog";
>>>>>>> acf7e69d
import { environment } from "../environments/environment";
import { EnvTarget } from "@elevate/shared/models";
import { ConfirmDialogComponent } from "./shared/dialogs/confirm-dialog/confirm-dialog.component";
import { ConfirmDialogDataModel } from "./shared/dialogs/confirm-dialog/confirm-dialog-data.model";
import { VERSIONS_PROVIDER, VersionsProvider } from "./shared/services/versions/versions-provider.interface";

@Injectable()
export class ElevateErrorHandler implements ErrorHandler {

	private static readonly SENTRY_DATA_SOURCE_NAME: string = "https://884e69ce1f2c4891abbaca363d8474ce@sentry.io/1839710";

	constructor(@Inject(VERSIONS_PROVIDER) public versionsProvider: VersionsProvider,
				public dialog: MatDialog,
				public snackBar: MatSnackBar,
				public loggerService: LoggerService) {

		if (environment.target === EnvTarget.DESKTOP) {
			this.versionsProvider.getInstalledAppVersion().then(version => {
				Sentry.init({
					dsn: ElevateErrorHandler.SENTRY_DATA_SOURCE_NAME,
					release: version,
					environment: (environment.production) ? "production" : "development"
				});
			});
		}

	}

	public handleError(error: Error): void {

		// TODO Tmp fix Promise rejection wrapped by zone.js
		// TODO @see https://stackoverflow.com/questions/51951471/angular-custom-error-handler-not-getting-error-type-from-promise
		if ((<any> error).promise && (<any> error).rejection) {
			error = (<any> error).rejection;
		}

		this.loggerService.error(error);

		if (error.name) {

			const message = "Whoops: " + error.message;

			if (environment.target === EnvTarget.DESKTOP) {

				// Sentry error tracking
				const sentryEventId = Sentry.captureException((<any> error).originalError || error);

				this.snackBar.open(message, "Report error").onAction().subscribe(() => {
					Sentry.showReportDialog({
						eventId: sentryEventId,
						title: "Please tell what happened steps by steps below.",
						subtitle: "To view error in app console press 'CTRL+F12'.",
						subtitle2: "",
					});
				});

			} else if (environment.target === EnvTarget.EXTENSION) {

				this.snackBar.open(message, "Show").onAction().subscribe(() => {
					const content = "<pre>" + error.stack.toString() + "</pre>";
					this.dialog.open(ConfirmDialogComponent, {
						minWidth: ConfirmDialogComponent.MAX_WIDTH,
						maxWidth: ConfirmDialogComponent.MAX_WIDTH,
						data: new ConfirmDialogDataModel(message, content, "Report what happened", "Close")
					});
				});

			}

		} else {
			alert("Unknown error occurred: \n\n" + JSON.stringify(error) + "\n\n\n\n(Press 'F12' or 'CTRL+F12' to get more details in console)");
		}
	}
}<|MERGE_RESOLUTION|>--- conflicted
+++ resolved
@@ -1,16 +1,13 @@
 import { ErrorHandler, Inject, Injectable } from "@angular/core";
 import { LoggerService } from "./shared/services/logging/logger.service";
-<<<<<<< HEAD
-import { MatDialog, MatSnackBar } from "@angular/material";
+import { MatDialog } from "@angular/material/dialog";
 import * as Sentry from "@sentry/browser";
-=======
-import { MatDialog } from "@angular/material/dialog";
->>>>>>> acf7e69d
 import { environment } from "../environments/environment";
 import { EnvTarget } from "@elevate/shared/models";
 import { ConfirmDialogComponent } from "./shared/dialogs/confirm-dialog/confirm-dialog.component";
 import { ConfirmDialogDataModel } from "./shared/dialogs/confirm-dialog/confirm-dialog-data.model";
 import { VERSIONS_PROVIDER, VersionsProvider } from "./shared/services/versions/versions-provider.interface";
+import { MatSnackBar } from "@angular/material/snack-bar";
 
 @Injectable()
 export class ElevateErrorHandler implements ErrorHandler {
@@ -23,7 +20,7 @@
 				public loggerService: LoggerService) {
 
 		if (environment.target === EnvTarget.DESKTOP) {
-			this.versionsProvider.getInstalledAppVersion().then(version => {
+			this.versionsProvider.getPackageVersion().then(version => {
 				Sentry.init({
 					dsn: ElevateErrorHandler.SENTRY_DATA_SOURCE_NAME,
 					release: version,
