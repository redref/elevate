import { Component } from "@angular/core";
import { UserSettingsService } from "../../shared/services/user-settings/user-settings.service";
import { ConfirmDialogDataModel } from "../../shared/dialogs/confirm-dialog/confirm-dialog-data.model";
import { ConfirmDialogComponent } from "../../shared/dialogs/confirm-dialog/confirm-dialog.component";
import { MatDialog } from "@angular/material/dialog";
import { MatSnackBar } from "@angular/material/snack-bar";
import { SyncService } from "../../shared/services/sync/sync.service";
import { AthleteService } from "../../shared/services/athlete/athlete.service";
import { AdvancedMenuComponent } from "../advanced-menu.component";

@Component({
<<<<<<< HEAD
	selector: "app-advanced-menu",
	template: `
		<mat-card>
			<mat-card-content>
				<div>
					In case of problem with the plugin this section might help you.
				</div>
				<div>
					<button mat-stroked-button color="primary" (click)="onSyncedBackupClear()">Clear athlete's activities
					</button>
				</div>
				<div>
					<button mat-stroked-button color="primary" (click)="onPluginCacheClear()">Clear plugin cache</button>
				</div>
				<div>
					<button mat-stroked-button color="primary" (click)="onZoneSettingsReset()">Reset zone settings</button>
				</div>
				<div>
					<button mat-stroked-button color="primary" (click)="onUserSettingsReset()">Reset athlete & global settings</button>
				</div>
				<div>
					If problem still persist, consider uninstall/install the plugin back or report a bug.
				</div>
			</mat-card-content>
		</mat-card>
	`,
	styles: [
			`
			button {
				width: 300px;
			}
=======
    selector: "app-advanced-menu",
    template: `
        <mat-card>
            <mat-card-content>
                <div>
                    In case of problem with the plugin this section might help you.
                </div>
                <div>
                    <button mat-stroked-button color="primary" (click)="onSyncedBackupClear()">Clear athlete's activities
                    </button>
                </div>
                <div>
                    <button mat-stroked-button color="primary" (click)="onPluginCacheClear()">Clear plugin cache</button>
                </div>
                <div>
                    <button mat-stroked-button color="primary" (click)="onZoneSettingsReset()">Reset zone settings</button>
                </div>
                <div>
                    <button mat-stroked-button color="primary" (click)="onUserSettingsReset()">Reset athlete & global settings</button>
                </div>
                <div>
                    If problem still persist, consider uninstall/install the plugin back or report a bug.
                </div>
            </mat-card-content>
        </mat-card>
	`,
    styles: [
        `
            button {
                width: 300px;
            }
>>>>>>> 2d332e62

			div {
				padding-top: 10px;
				padding-bottom: 10px;
			}
		`
    ]
})
export class ExtensionAdvancedMenuComponent extends AdvancedMenuComponent {

    constructor(public userSettingsService: UserSettingsService,
                public athleteService: AthleteService,
                public syncService: SyncService<any>,
                public dialog: MatDialog,
                public snackBar: MatSnackBar) {
        super(userSettingsService, athleteService, syncService, dialog, snackBar);
    }

    public onPluginCacheClear(): void {

        const data: ConfirmDialogDataModel = {
            title: "Clear the plugin cache",
            content: "This will remove caches of the plugin including display preferences (e.g. app theme chosen). You will not loose your synced data, athlete settings, zones settings or global settings."
        };

        const dialogRef = this.dialog.open(ConfirmDialogComponent, {
            minWidth: ConfirmDialogComponent.MIN_WIDTH,
            maxWidth: ConfirmDialogComponent.MAX_WIDTH,
            data: data
        });

        const afterClosedSubscription = dialogRef.afterClosed().subscribe((confirm: boolean) => {
            if (confirm) {
                localStorage.clear();
                this.userSettingsService.clearLocalStorageOnNextLoad().then(() => {
                    this.snackBar.open("Plugin cache has been cleared", "Reload App").afterDismissed().toPromise().then(() => {
                        location.reload();
                    });
                    afterClosedSubscription.unsubscribe();
                });
            }
        });
    }

    public onUserSettingsReset(): void {

        const data: ConfirmDialogDataModel = {
            title: "Reset settings",
            content: "This will reset your settings to defaults including: dated athlete settings, zones settings and global settings. Are you sure to perform this action?"
        };

        const dialogRef = this.dialog.open(ConfirmDialogComponent, {
            minWidth: ConfirmDialogComponent.MIN_WIDTH,
            maxWidth: ConfirmDialogComponent.MAX_WIDTH,
            data: data
        });

        const afterClosedSubscription = dialogRef.afterClosed().subscribe((confirm: boolean) => {
            if (confirm) {
                Promise.all([
                    this.userSettingsService.reset(),
                    this.athleteService.resetSettings(),
                    this.userSettingsService.clearLocalStorageOnNextLoad()
                ]).then(() => {
                    this.snackBar.open("Settings have been reset", "Close");
                    afterClosedSubscription.unsubscribe();
                });
            }
        });
    }

    public onZoneSettingsReset(): void {

        const data: ConfirmDialogDataModel = {
            title: "Reset zones",
            content: "This will reset only your zones to defaults. Are you sure to perform this action?"
        };

        const dialogRef = this.dialog.open(ConfirmDialogComponent, {
            minWidth: ConfirmDialogComponent.MIN_WIDTH,
            maxWidth: ConfirmDialogComponent.MAX_WIDTH,
            data: data
        });

        const afterClosedSubscription = dialogRef.afterClosed().subscribe((confirm: boolean) => {
            if (confirm) {
                Promise.all([
                    this.userSettingsService.reset(),
                    this.userSettingsService.clearLocalStorageOnNextLoad()
                ]).then(() => {
                    this.snackBar.open("Zones settings have been reset", "Close");
                    afterClosedSubscription.unsubscribe();
                });
            }
        });
    }
}<|MERGE_RESOLUTION|>--- conflicted
+++ resolved
@@ -9,39 +9,6 @@
 import { AdvancedMenuComponent } from "../advanced-menu.component";
 
 @Component({
-<<<<<<< HEAD
-	selector: "app-advanced-menu",
-	template: `
-		<mat-card>
-			<mat-card-content>
-				<div>
-					In case of problem with the plugin this section might help you.
-				</div>
-				<div>
-					<button mat-stroked-button color="primary" (click)="onSyncedBackupClear()">Clear athlete's activities
-					</button>
-				</div>
-				<div>
-					<button mat-stroked-button color="primary" (click)="onPluginCacheClear()">Clear plugin cache</button>
-				</div>
-				<div>
-					<button mat-stroked-button color="primary" (click)="onZoneSettingsReset()">Reset zone settings</button>
-				</div>
-				<div>
-					<button mat-stroked-button color="primary" (click)="onUserSettingsReset()">Reset athlete & global settings</button>
-				</div>
-				<div>
-					If problem still persist, consider uninstall/install the plugin back or report a bug.
-				</div>
-			</mat-card-content>
-		</mat-card>
-	`,
-	styles: [
-			`
-			button {
-				width: 300px;
-			}
-=======
     selector: "app-advanced-menu",
     template: `
         <mat-card>
@@ -67,19 +34,18 @@
                 </div>
             </mat-card-content>
         </mat-card>
-	`,
+    `,
     styles: [
-        `
+            `
             button {
                 width: 300px;
             }
->>>>>>> 2d332e62
 
-			div {
-				padding-top: 10px;
-				padding-bottom: 10px;
-			}
-		`
+            div {
+                padding-top: 10px;
+                padding-bottom: 10px;
+            }
+        `
     ]
 })
 export class ExtensionAdvancedMenuComponent extends AdvancedMenuComponent {
