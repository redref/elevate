module.exports = function (config) {
	config.set({
		basePath: "./",
		browsers: ["ChromeHeadless"],
		frameworks: ["systemjs", "jasmine", "promise"],
		plugins: [
			"karma-jasmine",
			"karma-systemjs",
			"karma-promise",
			"karma-chrome-launcher",
			"karma-json-fixtures-preprocessor"
		],
		customLaunchers: {
			ChromeHeadless: {
				base: "Chrome",
				flags: [
					"--no-sandbox",
					// See https://chromium.googlesource.com/chromium/src/+/lkgr/headless/README.md
					"--headless",
					"--disable-gpu",
					// Without a remote debugging port, Google Chrome exits immediately.
					" --remote-debugging-port=9222"
				]
			}
		},
		files: [
<<<<<<< HEAD
			'plugin/core/node_modules/q/q.js',
			'plugin/core/node_modules/jquery/dist/jquery.js',
			'plugin/core/node_modules/lodash/lodash.min.js',
			'plugin/core/node_modules/chart.js/dist/Chart.min.js',
			'plugin/core/node_modules/d3/d3.js',
			'plugin/core/node_modules/file-saver/FileSaver.min.js',
			'plugin/core/node_modules/qrcode/build/qrcode.min.js',
			'plugin/common/**/*.js',
			'plugin/core/config/*.js',
			'plugin/core/scripts/**/*.js',

			// Specs files
			'plugin/core/specs/**/*.js',
			'plugin/core/specs/fixtures/**/*.json'
=======
			"plugin/node_modules/q/q.js",
			"plugin/node_modules/jquery/dist/jquery.js",
			"plugin/node_modules/lodash/lodash.min.js",
			"plugin/node_modules/chart.js/dist/Chart.bundle.js",
			"plugin/node_modules/d3/d3.js",
			"plugin/node_modules/file-saver/FileSaver.min.js",
			"plugin/node_modules/qrcode/build/qrcode.min.js",
			"plugin/common/**/*.js",
			"plugin/core/**/*.js",
			"specs/**/*.js",
			"specs/fixtures/**/*.json"
>>>>>>> 798ae8fb

		],
		exclude: [
			"plugin/common/scripts/Background.js",
			"plugin/core/scripts/SystemJS.*.js",
			"plugin/core/scripts/InstallUpdateHandler.js",
			"plugin/core/scripts/models/*.js",
			"plugin/core/scripts/Content.js",
			"plugin/core/modules/jquery.appear.js"
		],
		systemjs: {
			serveFiles: [
				"**/*.map"
			], // Patterns for files that you want Karma to make available, but not loaded until a module requests them. eg. Third-party libraries.
			config: { // SystemJS configuration
				packages: {
					"plugin/common/": {
						format: "cjs"
					},
					"plugin/core/": {
						format: "cjs"
					},
					"specs/": {
						format: "cjs"
					}
				},
				paths: {
<<<<<<< HEAD
					'traceur': './node_modules/traceur/dist/commonjs/traceur.js', // karma-systemjs required
					'systemjs': './node_modules/systemjs/dist/system.js', // karma-systemjs required
					'npm@plugin:': './base/plugin/core/node_modules/'
				},
				map: {
					'q': 'npm@plugin:q/q.js',
					'jquery': 'npm@plugin:jquery/dist/jquery.js',
					'lodash': 'npm@plugin:lodash/lodash.min.js',
					'chart.js': 'npm@plugin:chart.js/dist/Chart.min.js',
					'd3': 'npm@plugin:d3/d3.js',
					"qrcode": "npm@plugin:qrcode/build/qrcode.min.js",
					'file-saver': 'npm@plugin:file-saver/FileSaver.min.js'
				},
			}
		},
		preprocessors: {
			'plugin/core/specs/fixtures/**/*.json': ['json_fixtures']
=======
					"traceur": "./node_modules/traceur/dist/commonjs/traceur.js", // karma-systemjs required
					"systemjs": "./node_modules/systemjs/dist/system.js", // karma-systemjs required
					"npm@plugin:": "./base/plugin/node_modules/"
				},
				map: {
					"q": "npm@plugin:q/q.js",
					"jquery": "npm@plugin:jquery/dist/jquery.js",
					"lodash": "npm@plugin:lodash/lodash.min.js",
					"chart.js": "npm@plugin:chart.js/dist/Chart.bundle.js",
					"d3": "npm@plugin:d3/d3.js",
					"qrcode": "npm@plugin:qrcode/build/qrcode.min.js",
					"file-saver": "npm@plugin:file-saver/FileSaver.min.js"
				}
			}
		},
		preprocessors: {
			"specs/fixtures/**/*.json": ["json_fixtures"]
>>>>>>> 798ae8fb
		},
		jsonFixturesPreprocessor: {
			// strip this from the file path \ fixture name
			stripPrefix: "specs/",
			// strip this to the file path \ fixture name
			prependPrefix: "",
			// change the global fixtures variable name
			variableName: "__fixtures__",
			// camelize fixture filenames (e.g "fixtures/aa-bb_cc.json" becames __fixtures__["fixtures/aaBbCc"])
			camelizeFilenames: true,
			// transform the filename
			transformPath: function (path) {
				return path + ".js";
			}
		},
		colors: true,
		singleRun: true,
		browserConsoleLogOptions: {
			// path: "./specs.log",
			terminal: false
		}
	});
};<|MERGE_RESOLUTION|>--- conflicted
+++ resolved
@@ -24,34 +24,20 @@
 			}
 		},
 		files: [
-<<<<<<< HEAD
-			'plugin/core/node_modules/q/q.js',
-			'plugin/core/node_modules/jquery/dist/jquery.js',
-			'plugin/core/node_modules/lodash/lodash.min.js',
-			'plugin/core/node_modules/chart.js/dist/Chart.min.js',
-			'plugin/core/node_modules/d3/d3.js',
-			'plugin/core/node_modules/file-saver/FileSaver.min.js',
-			'plugin/core/node_modules/qrcode/build/qrcode.min.js',
-			'plugin/common/**/*.js',
-			'plugin/core/config/*.js',
-			'plugin/core/scripts/**/*.js',
+			"plugin/core/node_modules/q/q.js",
+			"plugin/core/node_modules/jquery/dist/jquery.js",
+			"plugin/core/node_modules/lodash/lodash.min.js",
+			"plugin/core/node_modules/chart.js/dist/Chart.min.js",
+			"plugin/core/node_modules/d3/d3.js",
+			"plugin/core/node_modules/file-saver/FileSaver.min.js",
+			"plugin/core/node_modules/qrcode/build/qrcode.min.js",
+			"plugin/common/**/*.js",
+			"plugin/core/config/*.js",
+			"plugin/core/scripts/**/*.js",
 
 			// Specs files
-			'plugin/core/specs/**/*.js',
-			'plugin/core/specs/fixtures/**/*.json'
-=======
-			"plugin/node_modules/q/q.js",
-			"plugin/node_modules/jquery/dist/jquery.js",
-			"plugin/node_modules/lodash/lodash.min.js",
-			"plugin/node_modules/chart.js/dist/Chart.bundle.js",
-			"plugin/node_modules/d3/d3.js",
-			"plugin/node_modules/file-saver/FileSaver.min.js",
-			"plugin/node_modules/qrcode/build/qrcode.min.js",
-			"plugin/common/**/*.js",
-			"plugin/core/**/*.js",
-			"specs/**/*.js",
-			"specs/fixtures/**/*.json"
->>>>>>> 798ae8fb
+			"plugin/core/specs/**/*.js",
+			"plugin/core/specs/fixtures/**/*.json"
 
 		],
 		exclude: [
@@ -79,43 +65,23 @@
 					}
 				},
 				paths: {
-<<<<<<< HEAD
-					'traceur': './node_modules/traceur/dist/commonjs/traceur.js', // karma-systemjs required
-					'systemjs': './node_modules/systemjs/dist/system.js', // karma-systemjs required
-					'npm@plugin:': './base/plugin/core/node_modules/'
-				},
-				map: {
-					'q': 'npm@plugin:q/q.js',
-					'jquery': 'npm@plugin:jquery/dist/jquery.js',
-					'lodash': 'npm@plugin:lodash/lodash.min.js',
-					'chart.js': 'npm@plugin:chart.js/dist/Chart.min.js',
-					'd3': 'npm@plugin:d3/d3.js',
-					"qrcode": "npm@plugin:qrcode/build/qrcode.min.js",
-					'file-saver': 'npm@plugin:file-saver/FileSaver.min.js'
-				},
-			}
-		},
-		preprocessors: {
-			'plugin/core/specs/fixtures/**/*.json': ['json_fixtures']
-=======
 					"traceur": "./node_modules/traceur/dist/commonjs/traceur.js", // karma-systemjs required
 					"systemjs": "./node_modules/systemjs/dist/system.js", // karma-systemjs required
-					"npm@plugin:": "./base/plugin/node_modules/"
+					"npm@plugin:": "./base/plugin/core/node_modules/"
 				},
 				map: {
 					"q": "npm@plugin:q/q.js",
 					"jquery": "npm@plugin:jquery/dist/jquery.js",
 					"lodash": "npm@plugin:lodash/lodash.min.js",
-					"chart.js": "npm@plugin:chart.js/dist/Chart.bundle.js",
+					"chart.js": "npm@plugin:chart.js/dist/Chart.min.js",
 					"d3": "npm@plugin:d3/d3.js",
 					"qrcode": "npm@plugin:qrcode/build/qrcode.min.js",
 					"file-saver": "npm@plugin:file-saver/FileSaver.min.js"
-				}
+				},
 			}
 		},
 		preprocessors: {
-			"specs/fixtures/**/*.json": ["json_fixtures"]
->>>>>>> 798ae8fb
+			"plugin/core/specs/fixtures/**/*.json": ["json_fixtures"]
 		},
 		jsonFixturesPreprocessor: {
 			// strip this from the file path \ fixture name
