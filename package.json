--- conflicted
+++ resolved
@@ -1,10 +1,6 @@
 {
 	"name": "elevate",
-<<<<<<< HEAD
-	"version": "6.8.2",
-=======
 	"version": "6.9.0",
->>>>>>> af35cb9a
 	"description": "Wrap the needed tools required to cook the Elevate Web Plugin",
 	"scripts": {
 		"build": "npm-run-all clean res-copy:* build-project:core build-project:app",
