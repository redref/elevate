--- conflicted
+++ resolved
@@ -1,4 +1,3 @@
-<<<<<<< HEAD
 export interface ICommonSettingsService {
     provideSections: () => ISection[];
 }
@@ -304,6 +303,12 @@
                 optionLabels: ["All"],
                 optionHtml: "This will hide all routes created in the dashboard feed.",
             }, {
+                optionKey: 'feedHideSuggestedAthletes',
+                optionType: 'checkbox',
+                optionTitle: 'Hide suggested athletes',
+                optionLabels: ['All'],
+                optionHtml: 'This will hide the "You Should Follow" section from the dashboard feed sidebar',
+            }, {
                 optionKey: "feedHideVirtualRides",
                 optionType: "checkbox",
                 optionTitle: "Hide virtual rides.",
@@ -408,430 +413,4 @@
         return sections;
     };
     return commonSettingsService;
-};
-=======
-interface ICommonSettingsService {
-    provideSections: () => Array<ISection>;
-}
-
-interface ISection {
-    sectionTitle: string;
-    sectionContent: Array<ISectionContent>;
-}
-
-interface ISectionContent {
-    optionKey: string;
-    optionType: string;
-    optionTitle: string;
-    optionLabels: Array<string>;
-    optionHtml: string;
-    optionList?: Array<IListItem>;
-    optionEnableSub?: Array<string>;
-    active?: any;
-    hidden?: boolean;
-    value?: any;
-    /**
-     * For number type only
-     */
-    min?: number;
-
-    /**
-     * For number type only
-     */
-    max?: number;
-
-    /**
-     * For number type only
-     */
-    step?: number;
-
-    /**
-     * For number type only
-     */
-    disableTooltip?: boolean;
-}
-interface IListItem {
-    key: string;
-    name: string;
-}
-
-app.factory('CommonSettingsService', () => {
-
-    let commonSettingsService: ICommonSettingsService = {
-        provideSections: null
-    };
-
-    commonSettingsService.provideSections = () => {
-
-        let sections: Array<ISection> = [{
-            sectionTitle: 'Athlete History Synchronisation',
-            sectionContent: [{
-                optionKey: 'autoSyncMinutes',
-                optionType: 'number',
-                optionTitle: 'Auto sync every X minutes while browsing strava.com',
-                optionLabels: ['All'],
-                optionHtml: 'Allow you to synchronise automatically your history while browsing strava.com.<br/><br />Auto sync is triggered if X minutes have been flow out since your last synchronisation.<br /><br />- Default is 60 minutes.<br /><br />- Min: 10 minutes, Max: 43200 minutes (~30 days)',
-                min: 10,
-                max: 43200, // 30 days
-                step: 1,
-                disableTooltip: true
-            }]
-        }, {
-            sectionTitle: 'Activities Extended Data',
-            sectionContent: [{
-                optionKey: 'displayActivityRatio',
-                optionType: 'checkbox',
-                optionTitle: 'Move Ratio',
-                optionLabels: ['Cycling', 'Running'],
-                optionHtml: 'Add your activity ratio in activity page. Try to always reach the value of <strong>1</strong>. The value <strong>1</strong> means that you got no rest during your activity. <br /><br /><strong>MOVE YOURSELF !!</strong>',
-            }, {
-                optionKey: 'displayMotivationScore',
-                optionType: 'checkbox',
-                optionTitle: 'Toughness Factor',
-                optionLabels: ['Cycling'],
-                optionHtml: 'Add a represention of how much you involved yourself in the cycling activity performed. A higher score indicates a better toughness.',
-            }, {
-                optionKey: 'displayAdvancedPowerData',
-                optionType: 'checkbox',
-                optionTitle: 'Power data',
-                optionLabels: ['Cycling', 'Running'],
-                optionHtml: '<strong style="font-size: 18px;">Weighted Power (or estimated...):</strong><br /><br /><strong>If you own a power meter, the true weighted power will be of course computed. Estimated Weighted Power is only a estimation for cyclist who don\'t have this sensor</strong> <br /> <br />The <i>Estimated Weighted Power</i> is basically the <i>Estimated Average Power</i> given by Strava which has been normalized... Weighted Power or estimated is more meaningfull than <i>Average Power</i>. Why? While average power simply takes all of the samples of power and divides them by the number of samples, <i>Weighted Power</i> uses a tricky weighting system to come up with a number that is more in line with the true physiological effort for your given activity. <br/> <br/><i>Weighted Power</i> is basically the power that you could have maintainted for the same physiological "cost" if your power output had been constant. <br/> <br/><i>Weighted Power</i> is calculated from an algorithm introduced by Dr. Andy Coggan to weight this variability according to its physiological difficulty. Here\'s the formula: <br/> <br/><img src="img/np_equation.png" /> <br /> <br />Remember that <i>Estimated Weighted Power</i> is an estimation because it\'s based on <i>Estimated Average Power</i> ! <br /> <br /><strong style="font-size: 18px; ">Variability Index:</strong> <br/><br/>Variability Index is an indication of how your activity was paced. This indication shows how smooth or evenly paced the power output was during a race or work out. Basically Variability Index is <i>Weighted Power</i> over <i>Average watts</i>:<br/><br/> <img src="https://latex.codecogs.com/png.latex?\\inline&space;VariabilityIndex&space;=&space;\\frac{WeigthedPower}{Average&space;watts}" /> <br /> <br /><strong style="font-size: 18px; ">Intensity:</strong> <br /> <br />Although <i>Weighted Power</i> is a better measure of training intensity than average power, it does not take into account differences in fitness within or between individuals.<br/><br/>Intensity is simply the ratio of the <i>Weighted Power</i> as above over your Functional Threshold Power (FTP) (entered in athlete settings):.</br></br> <img src="https://latex.codecogs.com/png.latex?\\inline&space;Intensity&space;=&space;\\frac{WeigthedPower}{Cycling&space;FTP}" /> <br/> <br />For example, if your <i>Weighted Power</i> for a long training ride done early in the year is 210 W and your threshold power at the time is 280 W, then the PF for that workout would be 0.75. However, if you did that same exact ride later in the year after your threshold power had risen to 300 W, then the PF would be lower, i.e., 0.70. <strong>Intensity</strong> therefore provides a valid and convenient way of comparing the relative intensity of a training session or race either within or between riders, taking into account changes or differences in threshold power. <br/> <br /> Typical <strong>Intensity</strong> values for various training sessions or races are as follows: <br /> <br/> Less than 0.75 are recovery rides <br /> <br/> 0.75-0.85 endurance-paced training rides <br /> <br/> 0.85-0.95 tempo rides, aerobic and anaerobic interval workouts (work and rest periods combined), longer (>2.5 h) road races <br/> <br /> 0.95-1.05 lactate threshold intervals (work period only), shorter (<2.5 h) road races, criteriums, circuit races, longer (e.g., 40 km) Tts <br/> <br /> 1.05-1.15 shorter (e.g., 15 km) TTs, track points race <br /> <br/> Greater than 1.15 prologue TT, track pursuit, track miss-and-o; <br /><br />' +
-                    '<strong style="font-size: 18px; ">Power Score Score:</strong><br /><br />If you own a cycling power meter then you get get the "Power Stress Score (PSS)" into your cycling activities. PSS formula is:<br/></br><img src="https://latex.codecogs.com/png.latex?%5Cinline%20PowerStressScore(PSS)%3D%20%5Cfrac%7BEffortInSeconds%5C%20.%20%5C%20WeightedPower%5C%20.%20%5C%20Intensity%7D%7BCyclingFTP%5C%20.%20%5C%203600%7D%5C%20.%20%5C%20100"/>' +
-                    '<br/></br><strong style="font-size: 18px; ">Average Watts / Kg:</strong><br /><br />"Average Watts / Kg" is basically the power per Kilogram you maintained during an activity <br/></br>That\'s simply your <i>Average Power</i> over your weight. <br /></br><strong style="font-size: 18px; ">Weighted Watts / Kg:</strong> <br /> <br />"Weighted Watts / Kg" is basically an estimation of the power per Killogram that you could have maintainted for the same physiological "cost" if your power output had been constant <br/></br>That\'s simply your <i>Weighted Power</i> over your weight. <br/> <br/><strong style="font-size: 18px; ">Quartiles and median</strong> <br/> <br/>For understanding these indicators, we assume that 0% to 100% are all the heart rates sorted ascending you obtained during an activity. <br/> <br/> <strong>25% Quartile:</strong>This indicator represents the power you maintained at the position "25%". This is commonly called "Lower quartile" or Q1. <br/> <br/> <strong>50% Median:</strong>This indicator represents the power you maintained at the position "50%". It\'s simply the median... <br/> <br/> <strong>75% Quartile:</strong>This indicator represents the power you maintained at the position "75%". This is commonly called "Upper quartile" or Q3. <br/> <br/> <br/><i>These indicators can be more meaningfull than average power itself to analyse activity power. For example, you upload an activity in which you ride pretty fast for a long time. Then, you expect to have a good average power. Unfortunately, you have to go through the city to go home where many red lights and cars behavior slow you down. Your average power then drops very quickly and do not highlight your effort of "riding with power". In this example, the 75% quartile power is representative of the effort you made (eliminating low power associated with the cross of the city).</i> <br/> <br/> <br/><a href="http://en.wikipedia.org/wiki/Quartile" target="_blank">Understand lower quartile, median and upper quartile here</a> </div>',
-            }, {
-                optionKey: 'displayAdvancedHrData',
-                optionType: 'checkbox',
-                optionTitle: 'Heart rate data',
-                optionLabels: ['Cycling', 'Running'],
-                optionHtml: '<div style="font-size: 14px;"><strong>First of all... You need to record heart rate data inside Strava activities to enjoy these features. Good reading...</strong><br/> <br/> <strong style="font-size: 18px; "><u>TR</u>aining <u>IMP</u>ulse or TRIMP</strong><br/><br/>Represents the amount of heart stress during an activity. The longer you ride at full throttle, the more you SCORE !! So go outside suffer for twelve hours! Or stay here to understand what it returns... <i>TRIMP</i> is a way to model the human athletic performance. This concept has been introduced by Dr Eric Banister. <br/> <br/>Ok, Cool... But how this works?! <br/> <br/>StravistiX computes <i>TRIMP</i> on activities using the most sophisticated approach: <i>TRIMP Exponental Heart Rate Scaling</i> which use your <i>Heart Rate Reserve or HRR</i>. <i>HRR</i> is basically your heart effort level according to your heart capacity . <br/> <br/>What are all these terms?! Don\'t panic... Here is an explanation from a Math view (you may hate that, sorry...). <br/> <br/> <img src="img/trimp_equation.png" /> <br/> <br/>Where&nbsp;&nbsp; <img src="img/kMen_equation.png" />&nbsp;&nbsp;(For Mens) &nbsp;&nbsp;or&nbsp;&nbsp; <img src="img/kWomen_equation.png" />&nbsp;&nbsp;(For Womens) <br/> <br/>And <i>HRR = Heart Rate Reserve = Heart effort level according to heart capacity</i> defined by <br/> <br/> <img src="img/hrr_equation.png" /> <br/> <br/>According this <i>TRIMP Exponental Heart Rate Scaling</i> formula, the longer you ride at full throttle, the more you SCORE ! <br/> <br/>But this heart score seems to be <i>Strava Suffer Score</i>?! Not really... <i>Strava Suffer Score</i> is only inspired by the TRIMP concept. However the idea is same and both score are correlated. <br/> <br/>Need more infos? Then read more about <a href="http://fellrnr.com/wiki/Heart_Rate_Reserve" target="_blank">HRR here</a> and <a href="http://fellrnr.com/wiki/TRIMP" target="_blank">TRIMP here</a> <br/> <br/> <strong style="font-size: 18px; ">%Heart Rate Reserve Average</strong><br/><br/>Represents the stress level reached during an activity according to your heart capacity. As mentionned into <i><u>TR</u>aining <u>IMP</u>ulse</i> explanation section, Heart Rate Reserve is basically a heart effort level according to a heart capacity: <br/> <br/> <img src="img/hrr_equation.png" /> <br/> <br/>This indicator is scaled on a complete activity, then average heart rate participates to the party. <br/> <br/>Consequently <i>%Heart Rate Reserve Average</i> is defined by <br/> <br/> <img src="img/hrrAvg_equation.png" /> <br/> <br/>If you rode with a %HRR Avg of 100% this seems you were at full capacity of your heart during the whole activity. It\'s impossible... But try to get the higher percentage ;) You will get a better <i>TRIMP</i> score in the same way. <br/> <br/> <strong style="font-size: 18px; ">Quartiles and median</strong> <br/> <br/>For understanding these indicators, we assume that 0% to 100% are all the heart rates sorted ascending you obtained during an activity. <br/> <br/> <strong>25% Quartile:</strong>This indicator represents the heart rate you maintained at the position "25%". This is commonly called "Lower quartile" or Q1. <br/> <br/> <strong>50% Median:</strong>This indicator represents the heart rate you maintained at the position "50%". It\'s simply the median... <br/> <br/> <strong>75% Quartile:</strong>This indicator represents the heart rate you maintained at the position "75%". This is commonly called "Upper quartile" or Q3. <br/> <br/> <br/><i>These indicators can be more meaningfull than average heart rate itself to analyse activity heart rate. For example, you upload an activity in which you ride pretty fast for a long time. Then, you expect to have a good average heart rate. Unfortunately, you have to go through the city to go home where many red lights and cars behavior slow you down. Your average heart rate then drops very quickly and do not highlight your effort of "riding fast". In this example, the 75% quartile heart rate is representative of the effort you made (eliminating low heart rate associated with the cross of the city).</i> <br/> <br/> <br/><a href="http://en.wikipedia.org/wiki/Quartile" target="_blank">Understand lower quartile, median and upper quartile here</a> </div>',
-            }, {
-                optionKey: 'displayAdvancedSpeedData',
-                optionType: 'checkbox',
-                optionTitle: 'Speed data',
-                optionLabels: ['Cycling', 'Running'],
-                optionHtml: 'This option adds new speed data to your activity panel.<br/><br/>For understanding these indicators, we assume that 0% to 100% are all the speeds sorted ascending you obtained during an activity.<br/><br/><strong>25% Quartile:</strong> This indicator represents the speed you maintained at the position "25%". This is commonly called "Lower quartile" or Q1.<br/><br/><strong>50% Median:</strong> This indicator represents the speed you maintained at the position "50%". It\'s simply the median...<br/><br/><strong>75% Quartile:</strong> This indicator represents the speed you maintained at the position "75%". This is commonly called "Upper quartile" or Q3.<br/><br/><br/><i>These indicators can be more meaningfull than average speed itself to analyse activity speed. For example, you upload an activity in which you ride pretty fast for a long time. Then, you expect to have a good average speed. Unfortunately, you have to go through the city to go home where many red lights and cars behavior slow you down. Your average speed then drops very quickly and do not highlight your effort of "riding fast". In this example, the 75% quartile speed is representative of the effort you made (eliminating low speeds associated with the cross of the city).</i><br/><br/><br/><strong>Standard Deviation Speed &sigma;:</strong> This indicator represents the amount of variation or dispersion of speeds from your average speed. It gives a good estimation of how your ride was paced (like variability index). From a mathematical view, this is the square root of the variance computed through this formula (<i>X is speed</i>):<br/><br/><img src="img/stdDeviation.png"/><br/><br/><br/><br/><a href="http://en.wikipedia.org/wiki/Quartile" target="_blank">Understand lower quartile, median and upper quartile here</a><br/><br/><a href="http://en.wikipedia.org/wiki/Standard_deviation" target="_blank">Understand Standard deviation here</a>',
-            }, {
-                optionKey: 'displayCadenceData',
-                optionType: 'checkbox',
-                optionTitle: 'Cadence data',
-                optionLabels: ['Cycling', 'Running'],
-                optionHtml: 'Add cadence data for your cycling activities:<br/><br/>- Cadence % while moving<br/>- Cadence Time while moving (hh:mm:ss)<br/>- Crank revolutions count.<br/><br/>Of course, a cadence sensor is required to get this feature.',
-            }, {
-                optionKey: 'displayAdvancedGradeData',
-                optionType: 'checkbox',
-                optionTitle: 'Grade data',
-                optionLabels: ['Cycling', 'Running'],
-                optionHtml: '<h3>Grade Profile</h3> Tell you if your activity was "Hilly" with climbs and downhills or "Flat" is you activity has been performed on... flat. <h3>Quartiles</h3> For understanding these indicators, we assume that 0% to 100% are all the grades sorted ascending you obtained during an activity.</br></br> <strong>25% Quartile</strong>: This indicator represents the grades you maintained at the position "25%". This is commonly called "Lower quartile" or Q1.</br></br> <strong>50% Median</strong>: This indicator represents the grades you maintained at the position "50%". It\'s simply the median...</br></br> <strong>75% Quartile</strong>: This indicator represents the grades you maintai</strong>ned at the position "75%". This is commonly called "Upper quartile" or Q3. <h3>Times and percentages during climbs, flats and downhills</h3> Do what section title describes... :)',
-            }, {
-                optionKey: 'displayAdvancedElevationData',
-                optionType: 'checkbox',
-                optionTitle: 'Elevation data',
-                optionLabels: ['Cycling', 'Running'],
-                optionHtml: '<h3>Average Elevation</h3> The... average elevation of your activity :) <h3>Elevation Quartiles</h3> For understanding these indicators, we assume that 0% to 100% are all the elevations sorted ascending you obtained during an activity.</br> </br> <strong>25% Quartile</strong>: This indicator represents the elevations you maintained at the position "25%". This is commonly called "Lower quartile" or Q1.</br> </br> <strong>50% Median</strong>: This indicator represents the elevations you maintained at the position "50%". It\'s simply the median...</br> </br> <strong>75% Quartile</strong>: This indicator represents the elevations you maintai</strong>ned at the position "75%". This is commonly called "Upper quartile" or Q3. <h3>Average Ascent Speed or VAM</h3> VAM is an abbreviation for the Italian term "Velocità Ascensionale Media", translated in English to mean "average ascent speed" or "mean ascent velocity". This is basically your average ascent speed while climbing. The unit used in StravistiX to represent this indicator is "Vm/h" for vertical metres per hour. <h3>Ascent Speed Quartiles</h3> For understanding these indicators, we assume that 0% to 100% are all the ascent speeds sorted ascending you obtained during an activity.  The unit used in StravistiX to represent this indicator is "Vm/h" for vertical metres per hour.</br> </br> <strong>25% Quartile</strong>: This indicator represents the ascent speed you maintained at the position "25%". This is commonly called "Lower quartile" or Q1.</br> </br> <strong>50% Median</strong>: This indicator represents the ascent speed you maintained at the position "50%". It\'s simply the median...</br> </br> <strong>75% Quartile</strong>: This indicator represents the ascent speed you maintained at the position "75%". This is commonly called "Upper quartile" or Q3. <h3>Ascent</h3> Computed ascents for different smoothing values <h3>Descent</h3> Computed descents for different smoothing values ',
-            }]
-        }, {
-            sectionTitle: 'Activity viewing options',
-            sectionContent: [{
-                optionKey: 'enableBothLegsCadence',
-                optionType: 'checkbox',
-                optionTitle: 'Enable both legs extended cadence data',
-                optionLabels: ['Running'],
-                optionHtml: 'This will display StravistiX extended cadence data for 2 legs instead of 1 e.g 180 SPM, not 90 SPM.',
-            }, {
-                optionKey: 'displayBikeOdoInActivity',
-                optionType: 'checkbox',
-                optionTitle: 'Enable bike odo display',
-                optionLabels: ['Cycling'],
-                optionHtml: 'This option allows you to display the total distance traveled with the bike which has done the activity.<br /><br />This value is displayed alongside your bike name in an activity page and is refreshed each 2 hours.<br /><br />Of course, it implies that you have declared at least 1 bike in Strava.',
-            }, {
-                optionKey: 'activateRunningGradeAdjustedPace',
-                optionType: 'checkbox',
-                optionTitle: 'Enable Grade Adjusted Pace graph',
-                optionLabels: ['Running'],
-                optionHtml: 'Activate running "Grade Adjusted Pace" graph by default in running activity analysis.<br /><br /><img src="img/activateRunningGradeAdjustedPace.png"/>',
-            }, {
-                optionKey: 'activateRunningHeartRate',
-                optionType: 'checkbox',
-                optionTitle: 'Enable Heart Rate graph',
-                optionLabels: ['Running'],
-                optionHtml: 'Activate running heart rate graph by default in running activity analysis.<br /><br /><img src="img/activateRunningHeartRate.png"/>',
-            }, {
-                optionKey: 'activateRunningTemperature',
-                optionType: 'checkbox',
-                optionTitle: 'Enable Temperature graph',
-                optionLabels: ['Running'],
-                optionHtml: 'Activate temperature graph by default in running activity analysis',
-            }, {
-                optionKey: 'activateRunningCadence',
-                optionType: 'checkbox',
-                optionTitle: 'Enable Cadence graph',
-                optionLabels: ['Running'],
-                optionHtml: 'Activate running cadence graph by default in running activity analysis.',
-            }, {
-                optionKey: 'activityStravaMapType',
-                optionType: 'list',
-                optionLabels: ['All'],
-                optionList: [{
-                    key: 'terrain',
-                    name: 'Terrain'
-                }, {
-                    key: 'standard',
-                    name: 'Standard'
-                }, {
-                    key: 'satellite',
-                    name: 'Satellite'
-                }],
-                optionTitle: 'Default Strava Map type displayed in activities',
-                optionHtml: 'Do what title describes...',
-            }, {
-                optionKey: 'displaySegmentTimeComparisonToKOM',
-                optionType: 'checkbox',
-                optionTitle: 'Enabled segment time comparison to KOM/QOM display',
-                optionLabels: ['All'],
-                optionHtml: 'This option allows you to display the time difference between segment KOM/QOM time and the time from the activity for that segment.',
-            }, {
-                optionKey: 'displaySegmentTimeComparisonToPR',
-                optionType: 'checkbox',
-                optionTitle: 'Enabled segment time comparison to PR display',
-                optionLabels: ['All'],
-                optionHtml: 'This option allows you to display the time difference between segment PR time and the time from the activity for that segment.',
-            }, {
-                optionKey: 'displaySegmentTimeComparisonToCurrentYearPR',
-                optionType: 'checkbox',
-                optionTitle: 'Enabled segment time comparison to current year PR display',
-                optionLabels: ['All'],
-                optionHtml: 'This option allow you to display the time difference between segment current year PR time and the time from the activity for that segment.',
-            }, {
-                optionKey: 'displaySegmentTimeComparisonPosition',
-                optionType: 'checkbox',
-                optionTitle: 'Enabled segment time comparison rank column',
-                optionLabels: ['All'],
-                optionHtml: 'This option allow you to display as "fast reading" your current rank on segments in a new column on segments efforts rows.',
-            }, {
-                optionKey: 'reviveGoogleMaps',
-                optionType: 'checkbox',
-                optionTitle: 'Revive Google Maps on activities',
-                optionLabels: ['All'],
-                optionHtml: 'Strava has discontinued Google Maps inside the web version to use "MapBox+OpenStreetMap" maps.<br/><br/>This option allows you revive Google Maps and Street view features with an orange button placed near Strava native maps.<br/><br/><strong>Note:</strong> This feature is currently working only on activity pages at the moment.',
-                optionEnableSub: ['reviveGoogleMapsLayerType']
-            }, {
-                optionKey: 'reviveGoogleMapsLayerType',
-                optionType: 'list',
-                optionLabels: ['All'],
-                optionList: [{
-                    key: 'roadmap',
-                    name: 'Roadmap'
-                }, {
-                    key: 'satellite',
-                    name: 'Satellite'
-                }, {
-                    key: 'hybrid',
-                    name: 'Satellite + Legends'
-                }, {
-                    key: 'terrain',
-                    name: 'Terrain'
-                }],
-                optionTitle: 'Default Google Maps layer type',
-                optionHtml: 'Do what title describes...',
-            }, {
-                optionKey: 'displayActivityBestSplits',
-                optionType: 'checkbox',
-                optionTitle: 'Enable best splits into your cycling activities',
-                optionLabels: ['Cycling'],
-                optionHtml: 'This option allows to enable best splits into your cycling activities.',
-            }, {
-                optionKey: 'defaultLeaderBoardFilter',
-                optionType: 'list',
-                optionLabels: ['All'],
-                optionList: [{
-                    key: 'overall',
-                    name: 'Overall'
-                }, {
-                    key: 'men',
-                    name: 'Men'
-                }, {
-                    key: 'women',
-                    name: 'Women'
-                }, {
-                    key: 'following',
-                    name: 'Following'
-                }, {
-                    key: 'my_results',
-                    name: 'My Results'
-                }],
-                optionTitle: 'Default Leaderboard Filter',
-                optionHtml: 'Choose your default leaderboard filter inside related segments pages. Select filter among:<br /><br />&diams; Overall<br />&diams; Men<br />&diams; Women<br />&diams; Your following/followers<br />&diams; Your results',
-            },]
-        }, {
-            sectionTitle: 'Segments viewing options',
-            sectionContent: [{
-                optionKey: 'displaySegmentRankPercentage',
-                optionType: 'checkbox',
-                optionTitle: 'Segment Rank %',
-                optionLabels: ['All'],
-                optionHtml: 'Add your segment rank percentage on segment page. <br /><br /><img src="img/displaySegmentRankPercentage.png"/>',
-            }, {
-                optionKey: 'displayNearbySegments',
-                optionType: 'checkbox',
-                optionTitle: 'Nearby Segments',
-                optionLabels: ['Cycling', 'Running'],
-                optionHtml: 'This option displays cycling and running nearby segments on a segment page.',
-            }],
-
-        }, {
-            sectionTitle: 'Activities and Segments viewing options',
-            sectionContent: [{
-                optionKey: 'remoteLinks',
-                optionType: 'checkbox',
-                optionTitle: 'Enable veloviewer + surface + segment details remote views',
-                optionLabels: ['All'],
-                optionHtml: '<strong>This enable on activities page</strong><br /><br />VeloViewer activity shortcut & raceshape activity surface.<br /><br /><strong>And on segments pages...</strong><br /><br />VeloViewer segment shortcut & Jonathan Okeeffe segment details.',
-            }],
-        }, {
-            sectionTitle: 'Dashboard',
-            sectionContent: [{
-                optionKey: 'feedAutoScroll',
-                optionType: 'checkbox',
-                optionTitle: 'Feed auto-scroll',
-                optionLabels: ['All'],
-                optionHtml: 'Automatic scrolling on activity dashboard<br /><br /><img src="img/feedAutoScroll.png"/>',
-            }, {
-                optionKey: 'feedHideChallenges',
-                optionType: 'checkbox',
-                optionTitle: 'Hide challenges',
-                optionLabels: ['All'],
-                optionHtml: 'This will hide all related challenge items in the dashboard feed (joined, milestones reached and completed).',
-            }, {
-                optionKey: 'feedHideCreatedRoutes',
-                optionType: 'checkbox',
-                optionTitle: 'Hide created routes',
-                optionLabels: ['All'],
-                optionHtml: 'This will hide all routes created in the dashboard feed.',
-            }, {
-                optionKey: 'feedHideSuggestedAthletes',
-                optionType: 'checkbox',
-                optionTitle: 'Hide suggested athletes',
-                optionLabels: ['All'],
-                optionHtml: 'This will hide the "You Should Follow" section from the dashboard feed sidebar',
-            }, {
-                optionKey: 'feedHideVirtualRides',
-                optionType: 'checkbox',
-                optionTitle: 'Hide virtual rides.',
-                optionLabels: ['Cycling'],
-                optionHtml: 'This will hide all virtual rides in the dashboard feed.',
-                min: 0
-            }, {
-                optionKey: 'feedHideRideActivitiesUnderDistance',
-                optionType: 'number',
-                optionTitle: 'Hide rides activities under distance.',
-                optionLabels: ['Cycling'],
-                optionHtml: 'This will hide all cycling rides (also virtual rides) in the dashboard feed if they are under distance you set (KM or MI). Set empty value or "0" to display all cycling rides in your feed',
-                min: 0
-            }, {
-                optionKey: 'feedHideRunActivitiesUnderDistance',
-                optionType: 'number',
-                optionTitle: 'Hide running activities under distance.',
-                optionLabels: ['Running'],
-                optionHtml: 'This will hide all running activities in the dashboard feed if they are under distance you set (KM or MI). Set empty value or "0" to display all cycling rides in your feed',
-                min: 0
-            }]
-        }, {
-            sectionTitle: 'Weather units',
-            sectionContent: [{
-                optionKey: 'temperatureUnit',
-                optionType: 'list',
-                optionLabels: ['All'],
-                optionList: [{
-                    key: 'F',
-                    name: 'Fahrenheit'
-                }, {
-                    key: 'C',
-                    name: 'Celsius'
-                }],
-                optionTitle: 'Temperature',
-                optionHtml: 'This selects which units to use when displaying temperature on weather activity overlay.',
-            }, {
-                optionKey: 'windUnit',
-                optionType: 'list',
-                optionLabels: ['All'],
-                optionList: [{
-                    key: 'mph',
-                    name: 'Miles per hour'
-                }, {
-                    key: 'km/h',
-                    name: 'Kilometers per hour'
-                }, {
-                    key: 'm/s',
-                    name: 'Meters per second'
-                }, {
-                    key: 'kn',
-                    name: 'Knots'
-                }, {
-                    key: 'bft',
-                    name: 'Beaufort scale'
-                }],
-                optionTitle: 'Wind Speed',
-                optionHtml: 'This selects which units to use when displaying wind speed on weather pages.',
-            }]
-        }, {
-            sectionTitle: 'StravistiX Year progression targets for ' + (new Date()).getFullYear(),
-            sectionContent: [{
-                optionKey: 'targetsYearRide',
-                optionType: 'number',
-                optionTitle: 'Cycling distance target for ' + (new Date()).getFullYear(),
-                optionLabels: ['Cycling'],
-                optionHtml: 'Note: this target/goal is independent from strava premium annual goal',
-                min: 0
-            }, {
-                optionKey: 'targetsYearRun',
-                optionType: 'number',
-                optionTitle: 'Running distance target for ' + (new Date()).getFullYear(),
-                optionLabels: ['Running'],
-                optionHtml: 'Note: this target/goal is independent from strava premium annual goal',
-                min: 0
-            }]
-        }, {
-            sectionTitle: 'Miscellaneous',
-            sectionContent: [{
-                optionKey: 'hidePremiumFeatures',
-                optionType: 'checkbox',
-                optionTitle: 'Hide Premium visuals',
-                optionLabels: ['All'],
-                optionHtml: 'This option is not intended to remove premium features from Strava!<br/><br/>The intention is just to hide them when you aware with "I don\'t want or I will not be able to pay for it"!<br/><br/>It\'s recommended to get <a href="https://www.strava.com/premium" target="_blank">Strava Premium</a> if you can. This extension will not bring premium features to you! It just adds some to enhance the experience.<br/><br/><i>(works for free account only)</i>. ',
-            }]
-        }, {
-            sectionTitle: 'Hidden/Beta features',
-            sectionContent: [{
-                optionKey: 'showHiddenBetaFeatures',
-                optionType: 'checkbox',
-                optionTitle: 'Enable Hidden/Beta features',
-                optionLabels: ['All'],
-                optionEnableSub: ['displayReliveCCLink', 'displayRecentEffortsHRAdjustedPacePower', 'displayExtendedGoals'],
-                optionHtml: 'Show features which are hidden. Example: BETA features.',
-            }, {
-                optionKey: 'displayReliveCCLink',
-                optionType: 'checkbox',
-                optionTitle: 'Relive your rides',
-                optionLabels: ['Cycling'],
-                optionHtml: 'This will display a link in activity page to relive cycling ride. Make sure to connect your strava account to <a href="http://relive.cc" target="_blank">relive.cc</a>. <br/><br/><strong>Note:</strong> Only rides done after relive.cc registration can get a "Relive".',
-            }, {
-                optionKey: 'displayRecentEffortsHRAdjustedPacePower',
-                optionType: 'checkbox',
-                optionTitle: 'Display running estimated paces & cycling estimated powers from most painful effort on a segment (Experimental)',
-                optionLabels: ['Cycling', 'Running'],
-                optionHtml: 'Experimental at the moment. This feature gives you a fitness trend in your segments. You can see estimations in "Your recent efforts" graph displayed on a segment page.<br /><br /><strong>Running:</strong> Display estimated <strong>paces</strong> based on best average heart rate of all efforts in a segment.<br /><br /><strong>Cycling:</strong> Display estimated <strong>powers</strong> based on best average heart rate of all efforts in a segment.',
-            }, {
-                optionKey: 'displayExtendedGoals',
-                optionType: 'checkbox',
-                optionTitle: 'Enable strava premium additional goal progress tracking (Experimental)',
-                optionLabels: ['All'],
-                optionHtml: 'Experimental at the moment. This will add two extra progress bars for <u>strava premium annual</u> goals which tracks progress for the current month and week.',
-            },
-            ]
-        }];
-
-        return sections;
-    };
-    return commonSettingsService;
-});
->>>>>>> c267ec3d
+};