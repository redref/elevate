--- conflicted
+++ resolved
@@ -1,373 +1,369 @@
-import * as angular from "angular";
-import * as d3 from "d3";
-import * as _ from "lodash";
-import * as moment from "moment";
-import {Moment} from "moment";
-import {ChromeStorageService} from "../services/ChromeStorageService";
-
-import {ISyncActivityComputed} from "../../../common/scripts/interfaces/ISync";
-
-export interface IYearProgress {
-    year: number;
-    progressions: IProgression[];
-}
-
-export interface IProgression {
-    onTimestamp: number;
-    onYear: number;
-    onDayOfYear: number;
-    totalDistance: number; // meters
-    totalTime: number; // seconds
-    totalElevation: number; // meters
-    count: number;
-}
-
-export interface YearProgressActivity extends ISyncActivityComputed {
-    year: number;
-    dayOfYear: number;
-}
-
-export class YearProgressComputer {
-
-    public compute(yearProgressActivities: YearProgressActivity[], types: string[]): IYearProgress[] {
-
-        if (_.isEmpty(yearProgressActivities)) {
-            return;
-        }
-
-        // Keep from types
-        yearProgressActivities = _.filter(yearProgressActivities, (activity: YearProgressActivity) => {
-            if (_.indexOf(types, activity.type) !== -1) {
-                const momentStartTime: Moment = moment(activity.start_time);
-                activity.year = momentStartTime.year();
-                activity.dayOfYear = momentStartTime.dayOfYear();
-                return true;
-            }
-            return false;
-        });
-
-        if (yearProgressActivities.length === 0) {
-            return;
-        }
-
-        // Sort yearProgressActivities along start_time
-        yearProgressActivities = _.sortBy(yearProgressActivities, (activity: YearProgressActivity) => {
-            return activity.start_time;
-        });
-
-        // Find along types date from & to / From: 1st january of first year / To: Today
-        const fromMoment: Moment = moment(_.first(yearProgressActivities).start_time).startOf("year"); // 1st january of first year
-        const todayMoment: Moment = moment().endOf("day"); // Today end of day
-
-        // Init required IYearProgress result
-        const result: IYearProgress[] = [];
-
-        // From 'fromMoment' to 'todayMoment' loop on days...
-        const currentDayMoment = moment(fromMoment);
-        let currentYearProgress: IYearProgress = null;
-        let lastProgression: IProgression = null;
-
-        while (currentDayMoment.isSameOrBefore(todayMoment)) {
-
-            const currentYear = currentDayMoment.year();
-            let progression: IProgression = null;
-
-            // Create new year progress if current year do not exists
-            if (!_.find(result, {year: currentYear})) {
-                lastProgression = null; // New year then remove
-                currentYearProgress = {
-                    year: currentYear,
-                    progressions: [],
-                };
-                // Start totals from 0
-                progression = {
-                    onTimestamp: currentDayMoment.toDate().getTime(),
-                    onYear: currentDayMoment.year(),
-                    onDayOfYear: currentDayMoment.dayOfYear(),
-                    totalDistance: 0,
-                    totalTime: 0,
-                    totalElevation: 0,
-                    count: 0,
-                };
-                result.push(currentYearProgress); // register inside result
-            } else {
-                // Year exists
-                progression = {
-                    onTimestamp: currentDayMoment.toDate().getTime(),
-                    onYear: currentDayMoment.year(),
-                    onDayOfYear: currentDayMoment.dayOfYear(),
-                    totalDistance: lastProgression.totalDistance,
-                    totalTime: lastProgression.totalTime,
-                    totalElevation: lastProgression.totalElevation,
-                    count: lastProgression.count,
-                };
-            }
-
-            // Find matching activities
-            const foundOnToday: ISyncActivityComputed[] = _.filter(yearProgressActivities, {
-                year: currentDayMoment.year(),
-                dayOfYear: currentDayMoment.dayOfYear(),
-            });
-
-            if (foundOnToday.length > 0) {
-                for (let i: number = 0; i < foundOnToday.length; i++) {
-                    // Then apply totals...
-                    progression.totalDistance += foundOnToday[i].distance_raw;
-                    progression.totalTime += foundOnToday[i].moving_time_raw;
-                    progression.totalElevation += foundOnToday[i].elevation_gain_raw;
-                    progression.count++;
-                }
-            }
-            lastProgression = progression; // Keep tracking for tomorrow day.
-            currentYearProgress.progressions.push(progression);
-            currentDayMoment.add(1, "days"); // Add a day until todayMoment
-        }
-        return result;
-    }
-}
-
-enum DataType {
-    DISTANCE,
-    TIME,
-    ELEVATION,
-    COUNT,
-}
-
-// TODO Targets?
-// TODO Remove old feature?
-
-export class YearProgressController {
-
-    public static $inject = ["$scope", "ChromeStorageService", "$mdDialog"];
-
-    constructor($scope: any, chromeStorageService: ChromeStorageService, $mdDialog: angular.material.IDialogService) {
-
-        const yearProgressComputer: YearProgressComputer = new YearProgressComputer();
-
-        $scope.enabledFeature = true;
-        $scope.computedActivities = [];
-
-        $scope.today = Date.now();
-
-        // Data type
-        $scope.dataType = [
-            {value: DataType.DISTANCE, text: "Distance (km)"},
-            {value: DataType.TIME, text: "Time (h)"},
-            {value: DataType.ELEVATION, text: "Elevation (m)"},
-            {value: DataType.COUNT, text: "Count"},
-        ];
-
-        $scope.dataTypeSelected = (localStorage.getItem("yearProgressDataType") && _.isNumber(parseInt(localStorage.getItem("yearProgressDataType"))))
-            ? _.find($scope.dataType, <any> {value: parseInt(localStorage.getItem("yearProgressDataType"))})
-            : $scope.dataType[0];
-<<<<<<< HEAD
-
-=======
->>>>>>> 18b7f3a3
-        $scope.dataTypeChanged = () => {
-            localStorage.setItem("yearProgressDataType", $scope.dataTypeSelected.value); // Store value
-            $scope.applyData($scope.computedActivities, $scope.searchTypesSelected, $scope.dataTypeSelected.value);
-        };
-
-        $scope.typesChanged = () => {
-            localStorage.setItem("yearProgressActivitiesType", angular.toJson($scope.searchTypesSelected)); // Store value
-            $scope.applyData($scope.computedActivities, $scope.searchTypesSelected, $scope.dataTypeSelected.value);
-        };
-
-        $scope.showHelp = () => {
-            const todayMoment = moment().format("MMMM Do");
-            const dialog = $mdDialog.alert()
-                .htmlContent("This panel displays your progress for each beginning of year to current month and day. Today is " + todayMoment + ", this panel shows \"What I've accomplished by " + todayMoment + " of this year compared to previous years to the same date.\"")
-                .ok("Got it !");
-            $mdDialog.show(dialog);
-        };
-
-        // Start...
-        chromeStorageService.fetchComputedActivities().then((computedActivities: ISyncActivityComputed[]) => {
-
-            $scope.computedActivities = computedActivities;
-
-            const typesCount = _.countBy(_.map($scope.computedActivities, "type"));
-
-            const mostPerformedType: string = _.first(_.last(_.sortBy(_.toPairs(typesCount), (value: any) => {
-                return value[1];
-            }))) as string;
-
-            // Try use types from localStorage or use the most performed sport by the user
-            $scope.searchTypesSelected = (localStorage.getItem("yearProgressActivitiesType")) ? angular.fromJson(localStorage.getItem("yearProgressActivitiesType")) : (mostPerformedType) ? [mostPerformedType] : null;
-
-            // Which text displayed in activities types?
-            $scope.getSearchTypesSelectedText = function () {
-                if ($scope.searchTypesSelected.length) {
-                    return $scope.searchTypesSelected.length + " selected";
-                } else {
-                    return "Activities types";
-                }
-            };
-
-            $scope.searchStatsTypes = _.keys(typesCount); // Handle uniques activity types for selection in UI
-
-            if (_.isEmpty($scope.computedActivities)) {
-                $scope.enabledFeature = false;
-                // return;
-            }
-            $scope.applyData($scope.computedActivities, $scope.searchTypesSelected, $scope.dataTypeSelected.value);
-        });
-
-        $scope.applyData = function (computedActivities: ISyncActivityComputed[], types: string[], dataType: DataType) {
-
-            const yearProgressions = yearProgressComputer.compute(computedActivities as YearProgressActivity[], types);
-
-            // Compute curves & rows
-            const curves: any[] = [];
-            const tableRows: any[] = [];
-
-            _.forEach(yearProgressions, (yearProgress: IYearProgress, index: number, yearProgressionsIterator: IYearProgress[]) => {
-
-                const yearValues: Array<{ x: number, y: number }> = [];
-
-                _.forEach(yearProgress.progressions, (progression: IProgression) => {
-
-                    const date = new Date(progression.onTimestamp);
-                    const flatDate = new Date(0, date.getMonth(), date.getDate(), 0, 0, 0, 0);
-
-                    let value: number;
-
-                    switch (dataType) {
-                        case DataType.DISTANCE:
-                            value = progression.totalDistance / 1000; // km
-                            break;
-                        case DataType.TIME:
-                            value = progression.totalTime / 3600; // hours
-                            break;
-                        case DataType.ELEVATION:
-                            value = progression.totalElevation; // meters
-                            break;
-                        case DataType.COUNT:
-                            value = progression.count; // meters
-                            break;
-                    }
-                    yearValues.push({
-                        x: flatDate.getTime(),
-                        y: value,
-                    });
-                });
-
-                // Add row
-                const progressAtThisDayOfYear: IProgression = _.find(yearProgress.progressions, {
-                    onDayOfYear: moment().dayOfYear(),
-                });
-
-                const tableRow: any = {};
-                tableRow.year = yearProgress.year;
-
-                tableRow.totalDistance = progressAtThisDayOfYear.totalDistance / 1000;
-
-                // Formatting time manually as HH:MM
-                const totalTimeH = Math.floor(progressAtThisDayOfYear.totalTime / 3600);
-                const totalTimeM = Math.floor((progressAtThisDayOfYear.totalTime % 3600) / 60);
-                tableRow.totalTime = totalTimeH + ":" + ((totalTimeM < 10) ? "0" + totalTimeM.toString() : totalTimeM.toString());
-
-                tableRow.totalElevation = progressAtThisDayOfYear.totalElevation;
-                tableRow.count = progressAtThisDayOfYear.count;
-                if (yearProgressionsIterator[index - 1]) {
-                    const progressAtThisDayOfLastYear = _.find(yearProgressionsIterator[index - 1].progressions, {
-                        onDayOfYear: moment().dayOfYear(),
-                    });
-                    tableRow.deltaPreviousDistance = (progressAtThisDayOfYear.totalDistance - progressAtThisDayOfLastYear.totalDistance) / 1000;
-                    tableRow.deltaPreviousDistanceColor = (tableRow.deltaPreviousDistance >= 0) ? "green" : "red";
-
-                    const deltaPreviousTime = progressAtThisDayOfYear.totalTime - progressAtThisDayOfLastYear.totalTime;
-                    const deltaPreviousTimeH = (deltaPreviousTime >= 0) ? Math.floor(deltaPreviousTime / 3600) : Math.ceil(deltaPreviousTime / 3600);
-                    const deltaPreviousTimeM = (deltaPreviousTime >= 0) ? Math.floor((deltaPreviousTime % 3600) / 60) : Math.ceil((deltaPreviousTime % 3600) / 60);
-                    tableRow.deltaPreviousTime = deltaPreviousTimeH + ":" + ((deltaPreviousTimeM > -10) ? "0" + Math.abs(deltaPreviousTimeM).toString() : Math.abs(deltaPreviousTimeM).toString());
-
-                    tableRow.deltaPreviousTimeColor = (deltaPreviousTime >= 0) ? "green" : "red";
-                    tableRow.deltaPreviousElevation = progressAtThisDayOfYear.totalElevation - progressAtThisDayOfLastYear.totalElevation;
-                    tableRow.deltaPreviousElevationColor = (tableRow.deltaPreviousElevation >= 0) ? "green" : "red";
-                    tableRow.deltaPreviousCount = progressAtThisDayOfYear.count - progressAtThisDayOfLastYear.count;
-                    tableRow.deltaPreviousCountColor = (tableRow.deltaPreviousCount >= 0) ? "green" : "red";
-                }
-
-                tableRows.push(tableRow);
-
-                // Add curve
-                curves.push({
-                    key: yearProgress.year,
-                    values: yearValues,
-                });
-            });
-
-            $scope.tableData = _.sortBy(tableRows, (row) => {
-                return -1 * row.year;
-            });
-
-            $scope.graphData = _.sortBy(curves, (curve) => {
-                return -1 * curve.key;
-            });
-        };
-
-        $scope.graphOptions = {
-            chart: {
-                type: "lineChart",
-                // height: window.innerHeight * 0.65,
-                height: 575,
-                margin: {
-                    top: 20,
-                    right: 50,
-                    bottom: 80,
-                    left: 50,
-                },
-                x: (d: any) => {
-                    return d.x;
-                },
-                y: (d: any) => {
-                    return d.y;
-                },
-                useInteractiveGuideline: true,
-                dispatch: {
-                    stateChange: (e: any) => {
-                        console.log("stateChange");
-                    },
-                    changeState: (e: any) => {
-                        console.log("changeState");
-                    },
-                    tooltipShow: (e: any) => {
-                        console.log("tooltipShow");
-                    },
-                    tooltipHide: (e: any) => {
-                        console.log("tooltipHide");
-                    },
-                },
-                xAxis: {
-                    ticks: 12,
-                    tickFormat: (d: any) => {
-                        return moment(d).format("MMM Do");
-                    },
-                    staggerLabels: true,
-                },
-                yAxis: {
-                    ticks: 10,
-                    tickFormat: (d: any) => {
-                        return d3.format(".01f")(d);
-                    },
-                    axisLabelDistance: -10,
-                },
-                callback: (chart: any) => {
-                    console.log("Graph loaded");
-                    $scope.nvd3api.update();
-
-                },
-            },
-        };
-
-        $scope.selected = [];
-
-        $scope.tableQuery = {
-            order: "name",
-            limit: 5,
-            page: 1,
-        };
-
-    }
-}
+import * as angular from "angular";
+import * as d3 from "d3";
+import * as _ from "lodash";
+import * as moment from "moment";
+import {Moment} from "moment";
+import {ChromeStorageService} from "../services/ChromeStorageService";
+
+import {ISyncActivityComputed} from "../../../common/scripts/interfaces/ISync";
+
+export interface IYearProgress {
+    year: number;
+    progressions: IProgression[];
+}
+
+export interface IProgression {
+    onTimestamp: number;
+    onYear: number;
+    onDayOfYear: number;
+    totalDistance: number; // meters
+    totalTime: number; // seconds
+    totalElevation: number; // meters
+    count: number;
+}
+
+export interface YearProgressActivity extends ISyncActivityComputed {
+    year: number;
+    dayOfYear: number;
+}
+
+export class YearProgressComputer {
+
+    public compute(yearProgressActivities: YearProgressActivity[], types: string[]): IYearProgress[] {
+
+        if (_.isEmpty(yearProgressActivities)) {
+            return;
+        }
+
+        // Keep from types
+        yearProgressActivities = _.filter(yearProgressActivities, (activity: YearProgressActivity) => {
+            if (_.indexOf(types, activity.type) !== -1) {
+                const momentStartTime: Moment = moment(activity.start_time);
+                activity.year = momentStartTime.year();
+                activity.dayOfYear = momentStartTime.dayOfYear();
+                return true;
+            }
+            return false;
+        });
+
+        if (yearProgressActivities.length === 0) {
+            return;
+        }
+
+        // Sort yearProgressActivities along start_time
+        yearProgressActivities = _.sortBy(yearProgressActivities, (activity: YearProgressActivity) => {
+            return activity.start_time;
+        });
+
+        // Find along types date from & to / From: 1st january of first year / To: Today
+        const fromMoment: Moment = moment(_.first(yearProgressActivities).start_time).startOf("year"); // 1st january of first year
+        const todayMoment: Moment = moment().endOf("day"); // Today end of day
+
+        // Init required IYearProgress result
+        const result: IYearProgress[] = [];
+
+        // From 'fromMoment' to 'todayMoment' loop on days...
+        const currentDayMoment = moment(fromMoment);
+        let currentYearProgress: IYearProgress = null;
+        let lastProgression: IProgression = null;
+
+        while (currentDayMoment.isSameOrBefore(todayMoment)) {
+
+            const currentYear = currentDayMoment.year();
+            let progression: IProgression = null;
+
+            // Create new year progress if current year do not exists
+            if (!_.find(result, {year: currentYear})) {
+                lastProgression = null; // New year then remove
+                currentYearProgress = {
+                    year: currentYear,
+                    progressions: [],
+                };
+                // Start totals from 0
+                progression = {
+                    onTimestamp: currentDayMoment.toDate().getTime(),
+                    onYear: currentDayMoment.year(),
+                    onDayOfYear: currentDayMoment.dayOfYear(),
+                    totalDistance: 0,
+                    totalTime: 0,
+                    totalElevation: 0,
+                    count: 0,
+                };
+                result.push(currentYearProgress); // register inside result
+            } else {
+                // Year exists
+                progression = {
+                    onTimestamp: currentDayMoment.toDate().getTime(),
+                    onYear: currentDayMoment.year(),
+                    onDayOfYear: currentDayMoment.dayOfYear(),
+                    totalDistance: lastProgression.totalDistance,
+                    totalTime: lastProgression.totalTime,
+                    totalElevation: lastProgression.totalElevation,
+                    count: lastProgression.count,
+                };
+            }
+
+            // Find matching activities
+            const foundOnToday: ISyncActivityComputed[] = _.filter(yearProgressActivities, {
+                year: currentDayMoment.year(),
+                dayOfYear: currentDayMoment.dayOfYear(),
+            });
+
+            if (foundOnToday.length > 0) {
+                for (let i: number = 0; i < foundOnToday.length; i++) {
+                    // Then apply totals...
+                    progression.totalDistance += foundOnToday[i].distance_raw;
+                    progression.totalTime += foundOnToday[i].moving_time_raw;
+                    progression.totalElevation += foundOnToday[i].elevation_gain_raw;
+                    progression.count++;
+                }
+            }
+            lastProgression = progression; // Keep tracking for tomorrow day.
+            currentYearProgress.progressions.push(progression);
+            currentDayMoment.add(1, "days"); // Add a day until todayMoment
+        }
+        return result;
+    }
+}
+
+enum DataType {
+    DISTANCE,
+    TIME,
+    ELEVATION,
+    COUNT,
+}
+
+// TODO Targets?
+// TODO Remove old feature?
+
+export class YearProgressController {
+
+    public static $inject = ["$scope", "ChromeStorageService", "$mdDialog"];
+
+    constructor($scope: any, chromeStorageService: ChromeStorageService, $mdDialog: angular.material.IDialogService) {
+
+        const yearProgressComputer: YearProgressComputer = new YearProgressComputer();
+
+        $scope.enabledFeature = true;
+        $scope.computedActivities = [];
+
+        $scope.today = Date.now();
+
+        // Data type
+        $scope.dataType = [
+            {value: DataType.DISTANCE, text: "Distance (km)"},
+            {value: DataType.TIME, text: "Time (h)"},
+            {value: DataType.ELEVATION, text: "Elevation (m)"},
+            {value: DataType.COUNT, text: "Count"},
+        ];
+
+        $scope.dataTypeSelected = (localStorage.getItem("yearProgressDataType") && _.isNumber(parseInt(localStorage.getItem("yearProgressDataType"))))
+            ? _.find($scope.dataType, <any> {value: parseInt(localStorage.getItem("yearProgressDataType"))})
+            : $scope.dataType[0];
+        $scope.dataTypeChanged = () => {
+            localStorage.setItem("yearProgressDataType", $scope.dataTypeSelected.value); // Store value
+            $scope.applyData($scope.computedActivities, $scope.searchTypesSelected, $scope.dataTypeSelected.value);
+        };
+
+        $scope.typesChanged = () => {
+            localStorage.setItem("yearProgressActivitiesType", angular.toJson($scope.searchTypesSelected)); // Store value
+            $scope.applyData($scope.computedActivities, $scope.searchTypesSelected, $scope.dataTypeSelected.value);
+        };
+
+        $scope.showHelp = () => {
+            const todayMoment = moment().format("MMMM Do");
+            const dialog = $mdDialog.alert()
+                .htmlContent("This panel displays your progress for each beginning of year to current month and day. Today is " + todayMoment + ", this panel shows \"What I've accomplished by " + todayMoment + " of this year compared to previous years to the same date.\"")
+                .ok("Got it !");
+            $mdDialog.show(dialog);
+        };
+
+        // Start...
+        chromeStorageService.fetchComputedActivities().then((computedActivities: ISyncActivityComputed[]) => {
+
+            $scope.computedActivities = computedActivities;
+
+            const typesCount = _.countBy(_.map($scope.computedActivities, "type"));
+
+            const mostPerformedType: string = _.first(_.last(_.sortBy(_.toPairs(typesCount), (value: any) => {
+                return value[1];
+            }))) as string;
+
+            // Try use types from localStorage or use the most performed sport by the user
+            $scope.searchTypesSelected = (localStorage.getItem("yearProgressActivitiesType")) ? angular.fromJson(localStorage.getItem("yearProgressActivitiesType")) : (mostPerformedType) ? [mostPerformedType] : null;
+
+            // Which text displayed in activities types?
+            $scope.getSearchTypesSelectedText = function () {
+                if ($scope.searchTypesSelected.length) {
+                    return $scope.searchTypesSelected.length + " selected";
+                } else {
+                    return "Activities types";
+                }
+            };
+
+            $scope.searchStatsTypes = _.keys(typesCount); // Handle uniques activity types for selection in UI
+
+            if (_.isEmpty($scope.computedActivities)) {
+                $scope.enabledFeature = false;
+                // return;
+            }
+            $scope.applyData($scope.computedActivities, $scope.searchTypesSelected, $scope.dataTypeSelected.value);
+        });
+
+        $scope.applyData = function (computedActivities: ISyncActivityComputed[], types: string[], dataType: DataType) {
+
+            const yearProgressions = yearProgressComputer.compute(computedActivities as YearProgressActivity[], types);
+
+            // Compute curves & rows
+            const curves: any[] = [];
+            const tableRows: any[] = [];
+
+            _.forEach(yearProgressions, (yearProgress: IYearProgress, index: number, yearProgressionsIterator: IYearProgress[]) => {
+
+                const yearValues: Array<{ x: number, y: number }> = [];
+
+                _.forEach(yearProgress.progressions, (progression: IProgression) => {
+
+                    const date = new Date(progression.onTimestamp);
+                    const flatDate = new Date(0, date.getMonth(), date.getDate(), 0, 0, 0, 0);
+
+                    let value: number;
+
+                    switch (dataType) {
+                        case DataType.DISTANCE:
+                            value = progression.totalDistance / 1000; // km
+                            break;
+                        case DataType.TIME:
+                            value = progression.totalTime / 3600; // hours
+                            break;
+                        case DataType.ELEVATION:
+                            value = progression.totalElevation; // meters
+                            break;
+                        case DataType.COUNT:
+                            value = progression.count; // meters
+                            break;
+                    }
+                    yearValues.push({
+                        x: flatDate.getTime(),
+                        y: value,
+                    });
+                });
+
+                // Add row
+                const progressAtThisDayOfYear: IProgression = _.find(yearProgress.progressions, {
+                    onDayOfYear: moment().dayOfYear(),
+                });
+
+                const tableRow: any = {};
+                tableRow.year = yearProgress.year;
+
+                tableRow.totalDistance = progressAtThisDayOfYear.totalDistance / 1000;
+
+                // Formatting time manually as HH:MM
+                const totalTimeH = Math.floor(progressAtThisDayOfYear.totalTime / 3600);
+                const totalTimeM = Math.floor((progressAtThisDayOfYear.totalTime % 3600) / 60);
+                tableRow.totalTime = totalTimeH + ":" + ((totalTimeM < 10) ? "0" + totalTimeM.toString() : totalTimeM.toString());
+
+                tableRow.totalElevation = progressAtThisDayOfYear.totalElevation;
+                tableRow.count = progressAtThisDayOfYear.count;
+                if (yearProgressionsIterator[index - 1]) {
+                    const progressAtThisDayOfLastYear = _.find(yearProgressionsIterator[index - 1].progressions, {
+                        onDayOfYear: moment().dayOfYear(),
+                    });
+                    tableRow.deltaPreviousDistance = (progressAtThisDayOfYear.totalDistance - progressAtThisDayOfLastYear.totalDistance) / 1000;
+                    tableRow.deltaPreviousDistanceColor = (tableRow.deltaPreviousDistance >= 0) ? "green" : "red";
+
+                    const deltaPreviousTime = progressAtThisDayOfYear.totalTime - progressAtThisDayOfLastYear.totalTime;
+                    const deltaPreviousTimeH = (deltaPreviousTime >= 0) ? Math.floor(deltaPreviousTime / 3600) : Math.ceil(deltaPreviousTime / 3600);
+                    const deltaPreviousTimeM = (deltaPreviousTime >= 0) ? Math.floor((deltaPreviousTime % 3600) / 60) : Math.ceil((deltaPreviousTime % 3600) / 60);
+                    tableRow.deltaPreviousTime = deltaPreviousTimeH + ":" + ((deltaPreviousTimeM > -10) ? "0" + Math.abs(deltaPreviousTimeM).toString() : Math.abs(deltaPreviousTimeM).toString());
+
+                    tableRow.deltaPreviousTimeColor = (deltaPreviousTime >= 0) ? "green" : "red";
+                    tableRow.deltaPreviousElevation = progressAtThisDayOfYear.totalElevation - progressAtThisDayOfLastYear.totalElevation;
+                    tableRow.deltaPreviousElevationColor = (tableRow.deltaPreviousElevation >= 0) ? "green" : "red";
+                    tableRow.deltaPreviousCount = progressAtThisDayOfYear.count - progressAtThisDayOfLastYear.count;
+                    tableRow.deltaPreviousCountColor = (tableRow.deltaPreviousCount >= 0) ? "green" : "red";
+                }
+
+                tableRows.push(tableRow);
+
+                // Add curve
+                curves.push({
+                    key: yearProgress.year,
+                    values: yearValues,
+                });
+            });
+
+            $scope.tableData = _.sortBy(tableRows, (row) => {
+                return -1 * row.year;
+            });
+
+            $scope.graphData = _.sortBy(curves, (curve) => {
+                return -1 * curve.key;
+            });
+        };
+
+        $scope.graphOptions = {
+            chart: {
+                type: "lineChart",
+                // height: window.innerHeight * 0.65,
+                height: 575,
+                margin: {
+                    top: 20,
+                    right: 50,
+                    bottom: 80,
+                    left: 50,
+                },
+                x: (d: any) => {
+                    return d.x;
+                },
+                y: (d: any) => {
+                    return d.y;
+                },
+                useInteractiveGuideline: true,
+                dispatch: {
+                    stateChange: (e: any) => {
+                        console.log("stateChange");
+                    },
+                    changeState: (e: any) => {
+                        console.log("changeState");
+                    },
+                    tooltipShow: (e: any) => {
+                        console.log("tooltipShow");
+                    },
+                    tooltipHide: (e: any) => {
+                        console.log("tooltipHide");
+                    },
+                },
+                xAxis: {
+                    ticks: 12,
+                    tickFormat: (d: any) => {
+                        return moment(d).format("MMM Do");
+                    },
+                    staggerLabels: true,
+                },
+                yAxis: {
+                    ticks: 10,
+                    tickFormat: (d: any) => {
+                        return d3.format(".01f")(d);
+                    },
+                    axisLabelDistance: -10,
+                },
+                callback: (chart: any) => {
+                    console.log("Graph loaded");
+                    $scope.nvd3api.update();
+
+                },
+            },
+        };
+
+        $scope.selected = [];
+
+        $scope.tableQuery = {
+            order: "name",
+            limit: 5,
+            page: 1,
+        };
+
+    }
+}