--- conflicted
+++ resolved
@@ -40,11 +40,6 @@
 		date: "2018-04-02",
 		message: "Big update! Strongly improved the \"Fitness Trend\" accuracy using a heart rate monitor. Added  " + (new Date()).getFullYear() + " delta comparison for each year of \"Year progressions\" feature. Added new data-fields: HRSS, HRSS/Hour, Best 20min Power and Best 20min Heart Rate.",
 		hotFixes: [],
-<<<<<<< HEAD
-		features: [],
-		isPatch: false,
-		fixes: []
-=======
 		features: [
 			"Fitness Trend: increased fitness trend accuracy using a heart rate monitor. Heart rate based activities have their stress scores " +
 			"processed with Heart Rate Stress Score (HRSS). The HRSS method has been added over TRIMP because HRSS scores are scaled to be use with Training Zones; " +
@@ -53,16 +48,13 @@
 			"Year progression: new delta comparison for each year with the current year.",
 			"Data-fields: added HRSS (Heart Rate Stress Score) and HRSS/Hour to activity stats.",
 			"Data-fields: added 'Best 20min Power' and 'Best 20min Heart Rate' to activity stats.",
-			"Added an \"Advanced Menu\" to manage plugin caches and reset settings."
-		],
+			"Added an \"Advanced Menu\" to manage plugin caches and reset settings."],
 		isPatch: false,
 		fixes: [
 			"Updated fitness trend user guide",
 			"Updated heart rate stats helper",
 			"Updated power stats helper",
-			"Upgraded plugin libraries"
-		]
->>>>>>> 51e1c889
+			"Upgraded plugin libraries"]
 	},
 	{
 		version: "6.0.3",
