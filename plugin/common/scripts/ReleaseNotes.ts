--- conflicted
+++ resolved
@@ -19,7 +19,6 @@
 }
 
 export let releaseNotes: IReleaseNote[] = [
-<<<<<<< HEAD
 	{
 		version: "6.0.0",
 		message: "Preview 01. Thanks for your help & time ;)",
@@ -27,6 +26,21 @@
 		features: [],
 		hideFeatureReleaseNote: true,
 		fixes: [],
+	},
+	{
+		version: "5.13.0",
+		message: "Added Power estimation on <strong>your</strong> runs <span style='text-decoration: line-through;'>(beta)</span> " +
+		"<strong style='font-size: 16px'>+</strong> cycling \"Power Stress Score (PSS)\" estimation (when no running or cycling power meter available)!!. And few others things...",
+		hotFixes: [],
+		features: [
+			"Added estimation of PSS (Power Stress Score) cycling activities without power meter.",
+			"Added running power estimation of your running activities (comparable with cycling power in watts). Feature is no more in Beta.",
+			"Added the day of the week on graph tooltips of fitness trend feature",
+		],
+		hideFeatureReleaseNote: true,
+		fixes: [
+			"Fixed 'Show Extended Statistics button' not working on some workouts when running power estimation where enabled.",
+		],
 	},
 	{
 		version: "5.12.1",
@@ -583,578 +597,6 @@
 			"Fixed weather maps initialised with no maps. (Available on cycling activities",
 			"Fixed Last 30 days comparaison chart in year progression stats to get the end of each day, rather than the beginning. This avoids the issue where activities from today are not included in the graph",
 			"Fixed not displayed Distance last year comparaison chart in year progression stats for some people",
-=======
-    {
-        version: "5.13.0",
-        message: "Added Power estimation on <strong>your</strong> runs <span style='text-decoration: line-through;'>(beta)</span> " +
-        "<strong style='font-size: 16px'>+</strong> cycling \"Power Stress Score (PSS)\" estimation (when no running or cycling power meter available)!!. And few others things...",
-        hotFixes: [],
-        features: [
-            "Added estimation of PSS (Power Stress Score) cycling activities without power meter.",
-            "Added running power estimation of your running activities (comparable with cycling power in watts). Feature is no more in Beta.",
-            "Added the day of the week on graph tooltips of fitness trend feature",
-        ],
-        hideFeatureReleaseNote: true,
-        fixes: [
-            "Fixed 'Show Extended Statistics button' not working on some workouts when running power estimation where enabled.",
-        ],
-    },
-    {
-        version: "5.12.1",
-        message: "Some bug fixes <strong style='font-size: 16px'>+</strong> Added cycling crank revolution distance stats <strong style='font-size: 16px'>+</strong> Running stride length (with total steps) <strong style='font-size: 16px'>+</strong> Running power estimation (Beta: must be enabled in beta settings section)",
-        hotFixes: [],
-        features: [
-            "Added Running stats: Stride length & total steps.",
-            "Added Cycling stats: Crank revolution distance. The distance travelled for a crank revolution.",
-            "[Beta] Added running power estimation of your running activities (comparable with cycling power in watts). /!\\ Beta feature must be enabled in stravistix settings.",
-        ],
-        hideFeatureReleaseNote: true,
-        fixes: [
-            "Fixed 'Show Extended Statistics button' not working for some workouts",
-            "Fixed kom segment time showing NaN:NaN:NaN when strava.com do not provide sufficient info to compute it.",
-            "Fixed a wrong calculation of variability index due to incorrect average power (average power on moving was previously used).",
-            "Fixed hide virtual rides option not working since new strava UI.",
-        ],
-    },
-    {
-        version: "5.12.0",
-        message: "Added cycling crank revolution distance stats <strong style='font-size: 16px'>+</strong> Running stride length (with total steps) <strong style='font-size: 16px'>+</strong> Running power estimation (Beta: must be enabled in beta settings section)",
-        hotFixes: [],
-        features: [
-            "Added Running stats: Stride length & total steps.",
-            "Added Cycling stats: Crank revolution distance. The distance travelled for a crank revolution.",
-            "[Beta] Added running power estimation of your running activities (comparable with cycling power in watts). /!\\ Beta feature must be enabled in stravistix settings.",
-        ],
-        hideFeatureReleaseNote: false,
-        fixes: [
-            "Fixed a wrong calculation of variability index due to incorrect average power (average power on moving was previously used).",
-            "Fixed hide virtual rides option not working since new strava UI.",
-        ],
-    },
-    {
-        version: "5.11.1",
-        message: "<i>Hot fixed year progress missing in strava \"My Profile\" page.</i> <strong>V5.11.0 note:</strong> Added cadence pace on climbs, flats & downhills sections. And max uphill & downhill grades. And more...",
-        hotFixes: [],
-        features: [
-            "Added average cadence pace when on climbs, flats or downhills sections",
-            "Added max uphill & downhill grades on activities pages.",
-            "Added an option to hide suggested athletes on dashboard",
-            "Changed heart rate zones inputs from %HRR to BPM. %HRR remains available on data display.",
-        ],
-        hideFeatureReleaseNote: true,
-        fixes: [
-            "Fixed year progressions missing in strava \"My Profile\" page"
-        ],
-    },
-    {
-        version: "5.11.0",
-        message: "NEW: Added cadence pace on climbs, flats or downhills sections. And max uphill & downhill grades. And more...",
-        hotFixes: [],
-        features: [
-            "Added average cadence pace when on climbs, flats or downhills sections",
-            "Added max uphill & downhill grades on activities pages.",
-            "Added an option to hide suggested athletes on dashboard",
-            "Changed heart rate zones inputs from %HRR to BPM. %HRR remains available on data display.",
-        ],
-        hideFeatureReleaseNote: false,
-        fixes: [
-            "Fixed QRcode feature not working anymore on activities pages"
-        ],
-    },
-    {
-        version: "5.10.1",
-        message: "NEW: Added TCX export to \"GPS Real Time Segments Efforts\": Challenge yourself outside against a ghost! Plugin's performance has been also greatly improved !!",
-        hotFixes: [
-            "Fixed TCX export as Course instead of Activity (feature: GPS Real Time Segments Efforts)",
-        ],
-        features: [
-            "Added TCX export to \"GPS Real Time Segments Efforts\" in addition to GPX format (Edge 500 users might use TCX instead of GPX). Power sensor data has been also added to exported segments efforts (both GPX/TCX). Go to an activity, choose a segment effort (from you or another athlete) and click \"Export this Segment Effort to your GPS\".",
-            "Technical: Stravistix scripts are loaded on demand with SystemJS library. Stravistix & strava.com scripts are now isolated: avoid conflicts and potentials bugs. Also migrated from \"underscore\" to a more fastest javascript library: \"lodash\".",
-        ],
-        hideFeatureReleaseNote: true,
-        fixes: [
-            // "Fixed hidden premium labels and buttons (requested by strava.com)",
-            // "Fixed cases where plugin ran itself on login page & premium promotion page: display glitches could occur on these pages.",
-        ],
-    },
-    {
-        version: "5.10.0",
-        message: "NEW: Added TCX export to \"GPS Real Time Segments Efforts\": Challenge yourself outside against a ghost! Plugin's performance has been also greatly improved !!",
-        hotFixes: [],
-        features: [
-            "Added TCX export to \"GPS Real Time Segments Efforts\" in addition to GPX format (Edge 500 users might use TCX instead of GPX). Power sensor data has been also added to exported segments efforts (both GPX/TCX). Go to an activity, choose a segment effort (from you or another athlete) and click \"Export this Segment Effort to your GPS\".",
-            "Technical: Stravistix scripts are loaded on demand with SystemJS library. Stravistix & strava.com scripts are now isolated: avoid conflicts and potentials bugs. Also migrated from \"underscore\" to a more fastest javascript library: \"lodash\".",
-        ],
-        hideFeatureReleaseNote: false,
-        fixes: [
-            "Fixed hidden premium labels and buttons (requested by strava.com)",
-            "Fixed cases where plugin ran itself on login page & premium promotion page: display glitches could occur on these pages.",
-        ],
-    },
-    {
-        version: "5.9.0",
-        message: "NEW: Export segments efforts to your GPS device and challenge yourself outside against a virtual friend, a pro or your ghost!",
-        hotFixes: [],
-        features: [
-            "Added export segments efforts to your GPS device. Go to an activity, choose a segment effort (from you or another athlete) and click \"Export segment effort for GPS device\".",
-        ],
-        hideFeatureReleaseNote: false,
-        fixes: [
-            "Fixed links errors to access some options pages",
-            "Fixed global wrong conversion from seconds to hh:mm:ss format",
-            "Fixed hidden premium labels and buttons on plugin install (requested by strava.com)",
-        ],
-    },
-    {
-        version: "5.8.1",
-        message: "Improvements on years progressions and \"Relive\" feature (Replay your Rides & Runs inside your activity pages with relive.cc)",
-        hotFixes: [],
-        features: [
-            "Added \"Relive\" of your Rides & Runs inside your activity pages with relive.cc. Make sure you have <a href=\"http://relive.cc\" target=\"_blank\">relive.cc</a> account to get the feature onto your next Rides & Runs.",
-        ],
-        hideFeatureReleaseNote: true,
-        fixes: ["Fixed time format in years progressions"],
-    },
-    {
-        version: "5.8.0",
-        message: "NEW: \"Relive\" your Rides & Runs inside your activity pages with relive.cc",
-        hotFixes: [],
-        features: [
-            "Added \"Relive\" of your Rides & Runs inside your activity pages with relive.cc. Make sure you have <a href=\"http://relive.cc\" target=\"_blank\">relive.cc</a> account to get the feature onto your next Rides & Runs.",
-        ],
-        hideFeatureReleaseNote: false,
-        fixes: [],
-    },
-    {
-        version: "5.7.2",
-        message: "New Year progressions improvements (Old version reactivated in Strava profile page) <strong>+</strong> Custom running power zones <strong>+</strong> Hide Virtual Rides",
-        hotFixes: [],
-        features: [
-            "Added New Year progression UI. <a href=\"" + constants.OPTIONS_URL + "#!/yearsProgress\" target=\"_blank\">Here</a> ",
-            "Added custom running power zones (was linked to cycling power zones before)",
-            "Added option to hide Virtual Rides from activity feed",
-            "Added ribbon on top of page when plugin update occurs. Less annoying than the big update popup ;)",
-            "Minor improvements",
-        ],
-        hideFeatureReleaseNote: true,
-        fixes: [
-            "Fixed new year progressions \"Time (h)\" jumps",
-            "Fixed new year progressions counts on selected activity types",
-        ],
-    },
-    {
-        version: "5.7.1",
-        message: "Added New Year progressions <strong>+</strong> Custom running power zones <strong>+</strong> Hide Virtual Rides",
-        hotFixes: [],
-        features: [
-            "Added New Year progression UI. <a href=\"" + constants.OPTIONS_URL + "#!/yearsProgress\" target=\"_blank\">Here</a> ",
-            "Added custom running power zones (was linked to cycling power zones before)",
-            "Added option to hide Virtual Rides from activity feed",
-            "Added ribbon on top of page when plugin update occurs. Less annoying than the big update popup ;)",
-            "Minor improvements",
-        ],
-        hideFeatureReleaseNote: false,
-        fixes: [
-            "Fixed plugin running on strava.com/api/*",
-        ],
-    },
-    {
-        version: "5.6.1",
-        message: "<i>(5.6.1: Fast fix on the new swimming fitness trend support)</i></br></br><strong>NEW:</strong> Swimming is now supported in multi-sport fitness trend!!</br></br><strong>Fitness trend</strong> is now completely <strong>ready</strong> for <strong>triathletes</strong> :)</br></br> It's also working with swimming activities entered manually :) No heart rate monitor is required for swimming! Your 10$ stopwatch should be good enough ;) !",
-        hotFixes: [
-            "Fixed a case where fitness trend feature was KO because of swimming activities having distance equals to 0.",
-        ],
-        features: [
-            "Added Swimming support inside multi-sport fitness trend by using your swim FTP.</br><i>Note: this type of activity where not supported by default (via HR data and thus \"trimps\") because strava swimming activities don't keep HR data.</i>",
-            "Improved history synchronization. Synchronization continues where she stopped earlier (in case of any type of interruption).",
-            "Added possibility to filter or not \"commutes\" activities on year progressions.",
-        ],
-        hideFeatureReleaseNote: true,
-        fixes: [],
-    },
-    {
-        version: "5.6.0",
-        message: "Swimming is now supported in multi-sport fitness trend!!</br></br><strong>Fitness trend</strong> is now completely <strong>ready</strong> for <strong>triathletes</strong> :)</br></br> It's also working with swimming activities entered manually :) No heart rate monitor is required for swimming! Your 10$ stopwatch should be good enough ;) !",
-        hotFixes: [],
-        features: [
-            "Added Swimming support inside multi-sport fitness trend by using your swim FTP.</br><i>Note: this type of activity where not supported by default (via HR data and thus \"trimps\") because strava swimming activities don't keep HR data.</i>",
-            "Improved history synchronization. Synchronization continues where she stopped earlier (in case of any type of interruption).",
-            "Added possibility to filter or not \"commutes\" activities on year progressions.",
-        ],
-        hideFeatureReleaseNote: false,
-        fixes: [
-            "Fixed date comparison bug on additional goal progress tracking.",
-        ],
-    },
-    {
-        version: "5.5.0",
-        message: "At a glance...</br>Cycling Power Stress Score on your activities :)</br>" +
-        "Support of Running Power Meters :)</br>" +
-        "Please redo a full sync of your history if you \"pause\" your activities during lunch (See below fixed bugs)",
-        hotFixes: [],
-        features: [
-            "Added \"Cycling Power Stress Score\" to strava activity pages. You must have a power meter on your bike to view the stat.",
-            "Added support of Running Power Meters (e.g. Stryd, RPM2, ... sensors) inside strava running activities pages.",
-            "Added a period of \"6 weeks\" inside MultiSports Fitness Trend",
-        ],
-        hideFeatureReleaseNote: false,
-        fixes: [
-            "Fixed a wrong calculation of TRIMP on elapsed time when your activities were \"paused\" for a long time. <i></i>",
-            "Fixed the use of running power meters matching with cycling power meter option of Multisports Fitness Trend.",
-            "Fixed a wrong calculation of based w/kg stats on others cycling activities than you: your weight were used instead of the weights of activities owners.",
-        ],
-    },
-    {
-        version: "5.4.2",
-        message: "<i>Patch release: Now calculating TRIMP over elapsed time instead of moving time. TRIMP were not properly computed with activities without movements.<br/>You may need to perform a full sync of your synced history for the fitness trend feature. Memory management during synchronization of your history has been also improved.</i>",
-        hotFixes: [],
-        features: [
-            "<a href=\"" + constants.OPTIONS_URL + "#!/fitnessTrend\" target=\"_blank\">MultiSports Fitness Trend</a> can now use your cycling power meter to compute your fitness.",
-            "Strava premium additional goal progress is back! Still \"experimental\". Activate it from Hidden feature section",
-            "Renamed cycling stat \"Punch Factor\" to \"Intensity\" (= Weighted Power / FTP)",
-        ],
-        hideFeatureReleaseNote: true,
-        fixes: [
-            "Now calculating TRIMP over elapsed time instead of moving time",
-            "Improved memory management during synchronization of your history",
-        ],
-    },
-    {
-        version: "5.4.1",
-        message: "<strong>5.4.1:</strong> <i>Bug fix release</i></br></br><strong>5.4.0 features reminder:</strong> <a href=\"" + constants.OPTIONS_URL + "#!/fitnessTrend\" target=\"_blank\">MultiSports Fitness Trend</a> now use your cycling power meter to compute your fitness when available.",
-        hotFixes: [],
-        features: [
-            "Fitness trend can now use your cycling power meter to compute your fitness.",
-            "Strava premium additional goal progress is back! Still \"experimental\". Activate it from Hidden feature section",
-            "Renamed cycling stat \"Punch Factor\" to \"Intensity\" (= Weighted Power / FTP)",
-        ],
-        hideFeatureReleaseNote: true,
-        fixes: [
-            "Fix wrong daily fitness final score in case of multiple activities done on same day having TRIMP score for some and PSS score for others.",
-        ],
-    },
-    {
-        version: "5.4.0",
-        message: "<a href=\"" + constants.OPTIONS_URL + "#!/fitnessTrend\" target=\"_blank\">MultiSports Fitness Trend</a> now use your cycling power meter to compute your fitness when available.</br></br>Swimming is not supported properly in fitness trend... Now taking care of swimmers ;) Still in Beta isn't it ?^^;)",
-        hotFixes: [],
-        features: [
-            "Fitness trend can now use your cycling power meter to compute your fitness.",
-            "Strava premium additional goal progress is back! Still \"experimental\". Activate it from Hidden feature section",
-            "Renamed cycling stat \"Punch Factor\" to \"Intensity\" (= Weighted Power / FTP)",
-        ],
-        hideFeatureReleaseNote: false,
-        fixes: [],
-    },
-    {
-        version: "5.3.1",
-        message: "<strong>5.3.1:</strong> <i>Strava premium additional goal has been delayed at the moment.</i></br></br><strong>5.3.0 features reminder:</strong> <i>New beta version of <a href=\"" + constants.OPTIONS_URL + "#!/fitnessTrend\" target=\"_blank\">MultiSports Fitness Trend</a></br></br>- Added form zones to fitness trend. Gives guidelines to train properly: Stay in the right training zone and avoid risky over load. Prepare for the race day. Manage your rest with accuracy. Etc...</br>- On next update (5.4.0): cycling power meter will be also used to compute your fitness trend (if you have this sensor).</i>",
-        hotFixes: [],
-        features: [
-            "Added form zones to fitness trend.",
-            "Improved required time to generate fitness trend graph.",
-            "Others minors improvements around MultiSports Fitness Trend & synchronisation.",
-        ],
-        hideFeatureReleaseNote: true,
-        fixes: [
-            "Due to feature problems: strava premium additional goal progress tracking has be removed temporally. It's coming back later.",
-        ],
-    },
-    {
-        version: "5.3.0",
-        message: "</br>New beta version of <a href=\"" + constants.OPTIONS_URL + "#!/fitnessTrend\" target=\"_blank\">MultiSports Fitness Trend</a></br></br>- Added form zones to fitness trend. Gives guidelines to train properly: Stay in the right training zone and avoid risky over load.</br>Prepare for the race day. Manage your rest with accuracy. Etc...</br></br>- On next update: cycling power meter will be also used to compute your fitness trend (if you have this sensor).",
-        hotFixes: [],
-        features: [
-            "Added form zones to fitness trend.",
-            "Improved required time to generate fitness trend graph.",
-            "Others minors improvements around MultiSports Fitness Trend & synchronisation.",
-        ],
-        hideFeatureReleaseNote: false,
-        fixes: [],
-    },
-    {
-        version: "5.2.0",
-        message: "</br><a href=\"" + constants.OPTIONS_URL + "#!/fitnessTrend\" target=\"_blank\">MultiSports Fitness Trend</a> in Beta for ALL!</br></br>",
-        hotFixes: [],
-        features: [
-            "MultiSports Fitness Trend released as beta",
-        ],
-        hideFeatureReleaseNote: false,
-        fixes: [],
-    },
-    {
-        version: "5.1.1",
-        message: "<a href=\"" + constants.OPTIONS_URL + "#!/fitnessTrend\" target=\"_blank\">MultiSports Fitness Trend Alpha <strong>V5</strong></a> here. Sync process fully reworked!. Last alpha testing version optimistically.</br></br>" +
-        "/!\\ Your <u>history</u> have been <u>cleared</u> on this update if you had synced one... Just sync again... Sry :/",
-        hotFixes: [],
-        features: [
-            "<i>MultiSports Fitness Trend:</i> Sync process fully reworked. Added, deleted & edited activities should be well handled. Sync typescript code is covered by unit tests.",
-        ],
-        hideFeatureReleaseNote: false,
-        fixes: [
-            // 'Fixed cases where activities were not correctly handled on history synchronisation (<i>MultiSports Fitness Trend</i>)',
-            "Fixed a lot of others small things...",
-        ],
-    },
-    {
-        version: "5.1.0",
-        message: "<a href=\"" + constants.OPTIONS_URL + "#!/fitnessTrend\" target=\"_blank\">MultiSports Fitness Trend Alpha V4</a> live! Improvements + fixes. Short nights :D. Feature still in \"test\".</br>" +
-        "Your history have been cleared if you had synced one... just sync again.",
-        hotFixes: [],
-        features: [
-            "Generating <i>MultiSports Fitness Trend</i> graph up to 4x faster",
-            "Auto sync frequency is now customisable in settings. Default is every 60 minute while browsing strava website",
-            "Added an update process of your activities names and types from strava to your local history: performed on a simple sync. ",
-            "Added backup/restore function of your local history synced",
-        ],
-        hideFeatureReleaseNote: false,
-        fixes: [
-            "Partially fixed cases where activities not displayed in <i>MultiSports Fitness Trend</i> on simple sync. Working hard!",
-            "Fixed gap between curves of <i>MultiSports Fitness Trend</i> from today to preview days",
-            "Fixed a lot of others small things...",
-        ],
-    },
-    {
-        version: "5.0.2",
-        message: "<i>\"MultiSports Fitness Trend\"</i> Alpha <strong>V3</strong> fast released! Include fixes of Alpha V2+V1... Feature works with all activities where you held a heart rate monitor. Not only cycling... </br><a href=\"" + constants.OPTIONS_URL + "#!/fitnessTrend\" target=\"_blank\">[You need to activate this alpha feature to use it]</a></br></br>Sticky note: <i>\"Premium additional goal progress tracking\"</i> disabled. Still few bugs around to fix :/ Feature is available in common settings by the way (hidden section)",
-        hotFixes: [],
-        features: [],
-        hideFeatureReleaseNote: true,
-        fixes: [
-            "Fixed majors bugs of <i>\"MultiSports Fitness Trend\"</i> Alpha V2+V1",
-        ],
-    },
-    {
-        version: "5.0.1",
-        message: "<i>\"MultiSports Fitness Trend\"</i> Alpha V2 here! Mainly bugs fixed of Alpha V1... Thanks to testers! It works with all activities where you held a heart rate monitor. Not only cycling... </br><a href=\"" + constants.OPTIONS_URL + "#!/fitnessTrend\" target=\"_blank\">[You need to activate this alpha feature to use it]</a></br></br>Also disabled <i>\"Premium additional goal progress tracking\"</i>. Still few bugs around to fix :/ Feature is available in common settings by the way (hidden section)",
-        hotFixes: [],
-        features: [
-            "Added plugin permission for users having more than 5MB of history. They can now save locally their history (required by <i>\"MultiSports Fitness Trend\"</i>)",
-        ],
-        hideFeatureReleaseNote: false,
-        fixes: [
-            "Fixed majors bugs of <i>\"MultiSports Fitness Trend\"</i> Alpha V1",
-            "Disabled <i>\"Premium additional goal progress tracking\"</i>: few bugs remaining. Still available in common settings (hidden section).",
-        ],
-    },
-    {
-        version: "5.0.0",
-        message: "<i>MultiSports Fitness Trend released as Alpha !<br /><br />After long days of work, It's now live! Yeah! <br/><br/>Working with all activities where you held a heart rate monitor. Not only cycling...</i><br/><br/><a href=\"" + constants.OPTIONS_URL + "#!/fitnessTrend\" target=\"_blank\">[Activate it here]</a>",
-        hotFixes: [],
-        features: [
-            "MultiSports fitness trend. <a href=\"" + constants.OPTIONS_URL + "#!/fitnessTrend\" target=\"_blank\">Activate the alpha feature</a>",
-        ],
-        hideFeatureReleaseNote: false,
-        fixes: [],
-    },
-    {
-        version: "4.5.3",
-        message: "Another release to fix latest small bug from 4.5.x. Sorry for inconvenience",
-        hotFixes: [],
-        features: [
-            "Added monthly and weekly targets for strava premium annual goals",
-        ],
-        hideFeatureReleaseNote: false,
-        fixes: [
-            "Fix again monthly and weekly targets number format when language selected is french",
-            "Fix weather on cycling activities: only wind map could be displayed",
-            "Fixed extended stats graph to get Y axis always starting from zero",
-        ],
-    },
-    {
-        version: "4.5.2",
-        message: "NEW: Added monthly and weekly targets for strava premium annual goals",
-        hotFixes: [
-            "Hot fix monthly and weekly targets number format",
-        ],
-        features: [
-            "Added monthly and weekly targets for strava premium annual goals",
-        ],
-        hideFeatureReleaseNote: false,
-        fixes: [
-            "Fixed extended stats graph to get Y axis always starting from zero",
-        ],
-    },
-    {
-        version: "4.5.0",
-        message: "NEW: Added monthly and weekly targets for strava premium annual goals",
-        hotFixes: [],
-        features: [
-            "Added monthly and weekly targets for strava premium annual goals",
-        ],
-        hideFeatureReleaseNote: false,
-        fixes: [
-            "Fixed extended stats graph to get Y axis always starting from zero",
-        ],
-    },
-    {
-        version: "4.4.0",
-        message: "NEW: Segment time comparison on all activity types ! Yeah !",
-        hotFixes: [],
-        features: [
-            "Segment time comparison on all activity types.",
-        ],
-        hideFeatureReleaseNote: false,
-        fixes: [
-            "Fixed some bugs on running estimated paces & cycling estimated powers: Recent efforts for running could rarely show watts instead of time & time range could be wrong sometimes",
-        ],
-    }, {
-        version: "4.3.3",
-        message: "Fixing bugs from 4.2.2</br></br><strong>NEW as BETA:</strong> Added running estimated paces & cycling estimated powers from your most painful effort on a segment. The feature visible on \"Your recent efforts\" graph displayed in segment pages. <div style=\"text-align: center;\"><a href=\"" + constants.OPTIONS_URL + "#!/commonSettings\" target=\"_blank\">> Don't forget to activate beta/hidden feature at first <</a></div>",
-        hotFixes: [],
-        features: [
-            "BETA: Cycling estimated powers based on your most painful effort on a segment. <a href=\"" + constants.OPTIONS_URL + "#!/commonSettings\" target=\"_blank\">Don't forget to activate beta/hidden feature at first</a>",
-            "BETA: Running estimated paces based on your most painful effort on a segment. <a href=\"" + constants.OPTIONS_URL + "#!/commonSettings\" target=\"_blank\">Don't forget to activate beta/hidden feature at first</a>",
-            "Migrate 100% of the javascript code to <a href=\"https://www.typescriptlang.org/\" target=\"_blank\">Microsoft TypeScript</a>. An invisible enhancement for you. Futures features are now easiest to implement."],
-        hideFeatureReleaseNote: true,
-        fixes: [
-            "Fixed year progressions which could be not loaded by users having only running activities.",
-            "Fixed bad axis displayed on running estimated paces & cycling estimated powers.",
-            "Fixed update notification which could be not displayed on plugin update.",
-        ],
-    }, {
-        version: "4.3.2",
-        message: "<strong>NEW as BETA:</strong> Added running estimated paces & cycling estimated powers from your most painful effort on a segment. The feature visible on \"Your recent efforts\" graph displayed in segment pages. <div style=\"text-align: center;\"><a href=\"" + constants.OPTIONS_URL + "#!/commonSettings\" target=\"_blank\">> Don't forget to activate beta/hidden feature at first <</a></div>",
-        hotFixes: [],
-        features: [
-            "BETA: Cycling estimated powers based on your most painful effort on a segment. <a href=\"" + constants.OPTIONS_URL + "#!/commonSettings\" target=\"_blank\">Don't forget to activate beta/hidden feature at first</a>",
-            "BETA: Running estimated paces based on your most painful effort on a segment. <a href=\"" + constants.OPTIONS_URL + "#!/commonSettings\" target=\"_blank\">Don't forget to activate beta/hidden feature at first</a>",
-            "Migrate 100% of the javascript code to <a href=\"https://www.typescriptlang.org/\" target=\"_blank\">Microsoft TypeScript</a>. An invisible enhancement for you. Futures features are now easiest to implement."],
-        hideFeatureReleaseNote: false,
-        fixes: ["Fixed broken heat map link in StravistiX burger menu"],
-    }, {
-        version: "4.3.1",
-        message: "NEW: Added running estimated paces & cycling estimated powers from your most painful effort on a segment. The feature visible on \"Your recent efforts\" graph displayed in segment pages.",
-        hotFixes: [],
-        features: [
-            "Cycling estimated powers based on your most painful effort on a segment.",
-            "Running estimated paces based on your most painful effort on a segment.",
-            "Migrate 100% of the javascript code to <a href=\"https://www.typescriptlang.org/\" target=\"_blank\">Microsoft TypeScript</a>. An invisible enhancement for you. Futures features are now easiest to implement."],
-        hideFeatureReleaseNote: false,
-        fixes: ["Fixed broken heat map link in StravistiX burger menu"],
-    }, {
-        version: "4.2.3",
-        message: "... Again... a hotfix for new v4.2.x ;)",
-        hotFixes: [
-            "Fixed a crash that could occur on several activities opened.",
-        ],
-        features: [
-            "Extended stats on Trainer Rides (where speed was not recorded)",
-            "Invisible enhancement to prepare future: Moved 50% of the JS code to <a href=\"https://www.typescriptlang.org/\" target=\"_blank\">Microsoft TypeScript</a> (Geeks and developers could understand ;))"],
-        hideFeatureReleaseNote: true,
-        fixes: [],
-    }, {
-        version: "4.2.2",
-        message: "Another hotfix for new v4.2.x",
-        hotFixes: [
-            "Fixed a crash that could occur in older version of chrome (under v53)",
-        ],
-        features: [
-            "Extended stats on Trainer Rides (where speed was not recorded)",
-            "Invisible enhancement to prepare future: Moved 50% of the JS code to <a href=\"https://www.typescriptlang.org/\" target=\"_blank\">Microsoft TypeScript</a> (Geeks and developers could understand ;))"],
-        hideFeatureReleaseNote: true,
-        fixes: [],
-    }, {
-        version: "4.2.1",
-        message: "Fast hotfix of new v4.2.0",
-        hotFixes: ["Fixed cycling PR/yPR on segment time comparaison: They were displayed as running"],
-        features: [
-            "Extended stats on Trainer Rides (where speed was not recorded)",
-            "Invisible enhancement to prepare future: Moved 50% of the JS code to <a href=\"https://www.typescriptlang.org/\" target=\"_blank\">Microsoft TypeScript</a> (Geeks and developers could understand ;))"],
-        hideFeatureReleaseNote: true,
-        fixes: [],
-    }, {
-        version: "4.2.0",
-        hotFixes: [],
-        features: [
-            "Extended stats on Trainer Rides (where speed was not recorded)",
-            "Invisible enhancement to prepare future: Moved 50% of the JS code to <a href=\"https://www.typescriptlang.org/\" target=\"_blank\">Microsoft TypeScript</a> (Geeks and developers could understand ;))"],
-        hideFeatureReleaseNote: false,
-        fixes: [],
-    }, {
-        version: "4.1.0",
-        message: "",
-        hotFixes: [],
-        features: [
-            "Segment time comparison now live for RUNNING ! Just open a running activity to see changes.",
-            "Improved zones customization in options: More thinner and explicit."],
-        hideFeatureReleaseNote: false,
-        fixes: [
-            "Fixed technical error which occured in plugin packaging with gulp",
-        ],
-    }, {
-        version: "4.0.1",
-        message: "NEW options user interface <a href=\"" + constants.OPTIONS_URL + "\" target=\"_blank\">(link)</a> ! A NEW perspective is open for upcoming big features (WIP) ;)",
-        hotFixes: [],
-        features: ["Re-made options UI <a href=\"" + constants.OPTIONS_URL + "\" target=\"_blank\">(link)</a> to prepare future of plugin! Google material design applied!"],
-        hideFeatureReleaseNote: false,
-        fixes: [
-            "Fixed vanished \"segment veloviewer\" and \"nearby segments\" links on segments pages",
-            "Fixed wrong standard deviation speed when using MPH units",
-        ],
-    }, {
-        version: "3.10.1",
-        message: "A bug fixing release of previous 3.10.0 here. Sry :/ ... Major update will be the next one ;)",
-        hotFixes: [],
-        hideFeatureReleaseNote: true,
-        features: [
-            "Added Hidden/Beta feature section.",
-            "Added Relive.cc as Hidden/Beta feature.",
-        ],
-        fixes: [
-            "Fix HR info in other athlete's activities don't make sense with user max/min HR.",
-        ],
-    }, {
-        version: "3.10.0",
-        features: [
-            "Added Hidden/Beta feature section.",
-            "Added Relive.cc as Hidden/Beta feature.",
-        ],
-    }, {
-        version: "3.9.1",
-        features: [
-            "Fix pace display glitch in athlete summary",
-        ],
-    }, {
-        version: "3.9.0",
-        features: [
-            "Now up to 50 zones can be defined in zones settings for each data type: speed, pace, cadence, heartrate, power, grade, ...",
-            "Added full time average speed based on elapsed time.",
-            "Extended stats charts refresh ! Migration to  Chart.js 2.0 done :)",
-        ],
-    }, {
-        version: "3.8.1",
-        features: [
-            "HotFixing best splits",
-        ],
-    }, {
-        version: "3.8.0",
-        features: [
-            "Added cycling/running distance target graph into year progression graph. Go to Common Settings and search for Year progression targets for 2016 to setup your targets.",
-            "Added Weighted Avg Power field in activity summary panel",
-            "Added Watts Per Kilograms field in activity summary panel",
-            "Fixed a rare case where extended stats couldn't open themselve",
-            "Various improvements",
-        ],
-    }, {
-        version: "3.7.0",
-        features: [
-            "Strongly improved estimated ",
-            "weighted / normalized power for non power sensor users. Estimated weighted power is now accurate for moneyless cyclists :p.",
-            "Re-highlight best split feature. Some of the users were not aware this key feature ;)",
-            "Various improvements",
-            "Fixed some of display gitches segments list on cycling activity pages: columns could exceed the size of the segments list table.",
-            "Fixed weighted / normalized power for some users having power sensor. An element of calculation of the method specified by Andy R. Coggan was well considered but partially previously.",
-        ],
-    }, {
-        version: "3.6.0",
-        features: [
-            "Added  %rank next to rank labels in segments list on cycling activity pages. Quick view on where you're ranked!",
-            "Added back jonathanokeeffe segment details on segment pages",
-            "Added back veloviewer segment details on segment pages",
-            "Fixed weather maps initialised with no maps. (Available on cycling activities",
-            "Fixed Last 30 days comparaison chart in year progression stats to get the end of each day, rather than the beginning. This avoids the issue where activities from today are not included in the graph",
-            "Fixed not displayed Distance last year comparaison chart in year progression stats for some people",
->>>>>>> 67a9e8b7
 
 		],
 	}, {
