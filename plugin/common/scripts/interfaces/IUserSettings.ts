--- conflicted
+++ resolved
@@ -14,9 +14,9 @@
 }
 
 export interface IUserSettings {
-<<<<<<< HEAD
 	autoSyncMinutes: number;
 	localStorageMustBeCleared: boolean;
+	systemUnit: string;
 	userGender: string;
 	userMaxHr: number;
 	userRestHr: number;
@@ -63,71 +63,6 @@
 	displayActivityBestSplits: boolean;
 	bestSplitsConfiguration: any; // TODO Type this !
 	temperatureUnit: string;
-	windUnit: string;
 	showHiddenBetaFeatures: boolean;
 	displayReliveCCLink: boolean;
-=======
-    autoSyncMinutes: number;
-    localStorageMustBeCleared: boolean;
-	systemUnit: string;
-    userGender: string;
-    userMaxHr: number;
-    userRestHr: number;
-    userFTP: number;
-    userSwimFTP: number;
-    userWeight: number;
-    zones: {
-        speed: IZone[];
-        pace: IZone[];
-        heartRate: IZone[];
-        power: IZone[];
-        runningPower: IZone[];
-        cyclingCadence: IZone[];
-        runningCadence: IZone[];
-        grade: IZone[];
-        elevation: IZone[];
-        ascent: IZone[];
-    };
-    targetsYearRide: number;
-    targetsYearRun: number;
-    remoteLinks: boolean;
-    feedAutoScroll: boolean;
-    defaultLeaderBoardFilter: string;
-    activateRunningGradeAdjustedPace: boolean;
-    activateRunningHeartRate: boolean;
-    activateRunningCadence: boolean;
-    activateRunningTemperature: boolean;
-    activityStravaMapType: string;
-    displaySegmentRankPercentage: boolean;
-    displayNearbySegments: boolean;
-    displayMotivationScore: boolean;
-    displayActivityRatio: boolean;
-    displayAdvancedPowerData: boolean;
-    displayAdvancedSpeedData: boolean;
-    displayAdvancedHrData: boolean;
-    displayCadenceData: boolean;
-    displayAdvancedGradeData: boolean;
-    displayAdvancedElevationData: boolean;
-    displayBikeOdoInActivity: boolean;
-    enableBothLegsCadence: boolean;
-    feedHideChallenges: boolean;
-    feedHideCreatedRoutes: boolean;
-    feedHideSuggestedAthletes: boolean;
-    feedHideVirtualRides: boolean;
-    feedHideRideActivitiesUnderDistance: number;
-    feedHideRunActivitiesUnderDistance: number;
-    displaySegmentTimeComparisonToKOM: boolean;
-    displaySegmentTimeComparisonToPR: boolean;
-    displaySegmentTimeComparisonToCurrentYearPR: boolean;
-    displaySegmentTimeComparisonPosition: boolean;
-    reviveGoogleMaps: boolean;
-    displayRecentEffortsHRAdjustedPacePower: boolean;
-    displayRunningPowerEstimation: boolean;
-    reviveGoogleMapsLayerType: string;
-    displayActivityBestSplits: boolean;
-    bestSplitsConfiguration: any; // TODO Type this !
-    temperatureUnit: string;
-    showHiddenBetaFeatures: boolean;
-    displayReliveCCLink: boolean;
->>>>>>> 28f63bc9
 }