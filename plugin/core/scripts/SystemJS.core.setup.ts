const _coreConfig: ICoreConfig = {
<<<<<<< HEAD
    systemJsConfig: {
        baseURL: null, // SystemJS baseURL is set on "startCoreEvent" event handling through "CoreSetup.listenForStartCoreEvent()"
        paths: {
			"npm:": "core/node_modules/",
            "modules:": "core/modules/",
        },
        packages: {
            "common/": {
                format: "cjs",
            },
            "core": {
                format: "cjs",
            },
            "npm:geodesy": {
                format: "cjs",
            },
        },
        map: {

            /* Npm Modules */
            "css": "npm:systemjs-plugin-css/css.js",
            "chart.js": "npm:chart.js/dist/Chart.bundle.js",
			"d3": "npm:d3/d3.min.js",
            "q": "npm:q/q.js",
            "jquery": "npm:jquery/dist/jquery.js",
            "dms": "npm:geodesy/dms.js",
            "sphericalLatLon": "npm:geodesy/latlon-spherical.js",
            "lodash": "npm:lodash/lodash.min.js",
            "fancybox": "npm:fancybox/dist/js/jquery.fancybox.pack.js",
            "qrcode": "npm:qrcode/build/qrcode.min.js",
            "file-saver": "npm:file-saver/FileSaver.min.js",

            /* Custom modules */
            "jqueryAppear": "modules:jquery.appear.js",

            /* Styles */
            "fancybox.css": "npm:fancybox/dist/css/jquery.fancybox.css",
            "core.css": "core/css/core.css",
        },
        meta: {
            "fancybox.css": {
                loader: "css",
            },
            "core.css": {
                loader: "css",
            },
            "sphericalLatLon": {
                exports: "LatLon",
                format: "global",
            },
            "file-saver": {
                format: "cjs",
            },
            "lodash": {
                format: "cjs",
            },
            "d3": {
                format: "cjs",
            },
        },
    },
    requiredNonEsModules: [ // Required non ES modules into the core
        "jqueryAppear",
        "fancybox",
        "sphericalLatLon",
    ],
    requiredCss: [
        "fancybox.css",
        "core.css",
    ],
=======
	systemJsConfig: {
		baseURL: null, // SystemJS baseURL is set on "startCoreEvent" event handling through "CoreSetup.listenForStartCoreEvent()"
		paths: {
			"npm:": "node_modules/",
			"modules:": "core/modules/",
		},
		packages: {
			"common/": {
				format: "cjs",
			},
			"core": {
				format: "cjs",
			},
			"npm:geodesy": {
				format: "cjs",
			},
		},
		map: {

			/* Npm Modules */
			"css": "npm:systemjs-plugin-css/css.js",
			"chart.js": "npm:chart.js/dist/Chart.bundle.js",
			"d3": "npm:d3/d3.js",
			"q": "npm:q/q.js",
			"jquery": "npm:jquery/dist/jquery.js",
			"dms": "npm:geodesy/dms.js",
			"sphericalLatLon": "npm:geodesy/latlon-spherical.js",
			"lodash": "npm:lodash/lodash.min.js",
			"fancybox": "npm:fancybox/dist/js/jquery.fancybox.pack.js",
			"qrcode": "npm:qrcode/build/qrcode.min.js",
			"file-saver": "npm:file-saver/FileSaver.min.js",

			/* Custom modules */
			"jqueryAppear": "modules:jquery.appear.js",

			/* Styles */
			"fancybox.css": "npm:fancybox/dist/css/jquery.fancybox.css",
			"core.css": "core/css/core.css",
		},
		meta: {
			"fancybox.css": {
				loader: "css",
			},
			"core.css": {
				loader: "css",
			},
			"sphericalLatLon": {
				exports: "LatLon",
				format: "global",
			},
			"file-saver": {
				format: "cjs",
			},
			"lodash": {
				format: "cjs",
			},
			"d3": {
				format: "cjs",
			},
		},
	},
	requiredNonEsModules: [ // Required non ES modules into the core
		"jqueryAppear",
		"fancybox",
		"sphericalLatLon",
	],
	requiredCss: [
		"fancybox.css",
		"core.css",
	],
>>>>>>> df1149e8
};

interface ICoreConfig {
	systemJsConfig: SystemJSLoader.Config;
	requiredNonEsModules: string[];
	requiredCss: string[];
}

class CoreSetup {

	public static startCoreEvent = "startCoreEvent"; // Same than Content.startCoreEvent

	protected coreConfig: ICoreConfig;

	constructor(config: ICoreConfig) {

		this.coreConfig = {
			systemJsConfig: null,
			requiredNonEsModules: null,
			requiredCss: null,
		};
		this.coreConfig.systemJsConfig = config.systemJsConfig;
		this.coreConfig.requiredNonEsModules = config.requiredNonEsModules;
		this.coreConfig.requiredCss = config.requiredCss;
	}

	public init(): void {
		this.listenForStartCoreEvent();
	}

	protected setupSystemJsConfig(extensionId: string) {
		this.coreConfig.systemJsConfig.baseURL = "chrome-extension://" + extensionId + "/";
		SystemJS.config(this.coreConfig.systemJsConfig);
	}

	protected listenForStartCoreEvent(): void {

		//Listen for the event
		addEventListener(CoreSetup.startCoreEvent, (eventReceived: any) => {

			const startCoreData /*: IStartCoreData*/ = eventReceived.detail;

			this.setupSystemJsConfig(startCoreData.constants.EXTENSION_ID);

			const requiredNonEsModulesPromises: Array<Promise<any>> = Array<Promise<any>>();

			for (let i = 0; i < this.coreConfig.requiredNonEsModules.length; i++) {
				requiredNonEsModulesPromises.push(SystemJS.import(this.coreConfig.requiredNonEsModules[i]));
			}

			const requiredCssPromises: Array<Promise<any>> = Array<Promise<any>>();

			for (let i = 0; i < this.coreConfig.requiredCss.length; i++) {
				requiredCssPromises.push(SystemJS.import(this.coreConfig.requiredCss[i]));
			}

			// Load required non ES modules into the core
			Promise.all(requiredNonEsModulesPromises).then(() => {

				return Promise.all(requiredCssPromises);

			}, (err) => {

				console.error(err);

			}).then(() => {

				return SystemJS.import("common/scripts/Constants.js");

			}, (err) => {
				console.error(err);

			}).then((module) => {

				module.constants = startCoreData.constants;
				return SystemJS.import("core/scripts/StravistiX.js");

			}, (err) => {
				console.error(err);

			}).then((module) => {

				new module.StravistiX(startCoreData.chromeSettings, startCoreData.appResources);

			}, (err) => {
				console.error(err);
			});

		}, false);

	}
}

let setup: CoreSetup = new CoreSetup(_coreConfig);
setup.init(); // Let's go !<|MERGE_RESOLUTION|>--- conflicted
+++ resolved
@@ -1,80 +1,8 @@
 const _coreConfig: ICoreConfig = {
-<<<<<<< HEAD
-    systemJsConfig: {
-        baseURL: null, // SystemJS baseURL is set on "startCoreEvent" event handling through "CoreSetup.listenForStartCoreEvent()"
-        paths: {
-			"npm:": "core/node_modules/",
-            "modules:": "core/modules/",
-        },
-        packages: {
-            "common/": {
-                format: "cjs",
-            },
-            "core": {
-                format: "cjs",
-            },
-            "npm:geodesy": {
-                format: "cjs",
-            },
-        },
-        map: {
-
-            /* Npm Modules */
-            "css": "npm:systemjs-plugin-css/css.js",
-            "chart.js": "npm:chart.js/dist/Chart.bundle.js",
-			"d3": "npm:d3/d3.min.js",
-            "q": "npm:q/q.js",
-            "jquery": "npm:jquery/dist/jquery.js",
-            "dms": "npm:geodesy/dms.js",
-            "sphericalLatLon": "npm:geodesy/latlon-spherical.js",
-            "lodash": "npm:lodash/lodash.min.js",
-            "fancybox": "npm:fancybox/dist/js/jquery.fancybox.pack.js",
-            "qrcode": "npm:qrcode/build/qrcode.min.js",
-            "file-saver": "npm:file-saver/FileSaver.min.js",
-
-            /* Custom modules */
-            "jqueryAppear": "modules:jquery.appear.js",
-
-            /* Styles */
-            "fancybox.css": "npm:fancybox/dist/css/jquery.fancybox.css",
-            "core.css": "core/css/core.css",
-        },
-        meta: {
-            "fancybox.css": {
-                loader: "css",
-            },
-            "core.css": {
-                loader: "css",
-            },
-            "sphericalLatLon": {
-                exports: "LatLon",
-                format: "global",
-            },
-            "file-saver": {
-                format: "cjs",
-            },
-            "lodash": {
-                format: "cjs",
-            },
-            "d3": {
-                format: "cjs",
-            },
-        },
-    },
-    requiredNonEsModules: [ // Required non ES modules into the core
-        "jqueryAppear",
-        "fancybox",
-        "sphericalLatLon",
-    ],
-    requiredCss: [
-        "fancybox.css",
-        "core.css",
-    ],
-=======
 	systemJsConfig: {
 		baseURL: null, // SystemJS baseURL is set on "startCoreEvent" event handling through "CoreSetup.listenForStartCoreEvent()"
 		paths: {
-			"npm:": "node_modules/",
+			"npm:": "core/node_modules/",
 			"modules:": "core/modules/",
 		},
 		packages: {
@@ -93,7 +21,7 @@
 			/* Npm Modules */
 			"css": "npm:systemjs-plugin-css/css.js",
 			"chart.js": "npm:chart.js/dist/Chart.bundle.js",
-			"d3": "npm:d3/d3.js",
+			"d3": "npm:d3/d3.min.js",
 			"q": "npm:q/q.js",
 			"jquery": "npm:jquery/dist/jquery.js",
 			"dms": "npm:geodesy/dms.js",
@@ -141,7 +69,6 @@
 		"fancybox.css",
 		"core.css",
 	],
->>>>>>> df1149e8
 };
 
 interface ICoreConfig {
