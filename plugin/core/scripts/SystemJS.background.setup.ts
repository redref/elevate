--- conflicted
+++ resolved
@@ -1,25 +1,7 @@
 SystemJS.config({
-<<<<<<< HEAD
-    baseURL: "chrome-extension://" + chrome.runtime.id + "/",
-    paths: {
-		"npm:": "core/node_modules/",
-    },
-    packages: {
-        "common/": {
-            format: "cjs",
-        },
-        "core": {
-            format: "cjs",
-        },
-    },
-    map: {
-        q: "npm:q/q.js",
-        lodash: "npm:lodash/lodash.min.js",
-    },
-=======
 	baseURL: "chrome-extension://" + chrome.runtime.id + "/",
 	paths: {
-		"npm:": "node_modules/",
+		"npm:": "core/node_modules/",
 	},
 	packages: {
 		"common/": {
@@ -33,7 +15,6 @@
 		q: "npm:q/q.js",
 		lodash: "npm:lodash/lodash.min.js",
 	},
->>>>>>> df1149e8
 });
 
 SystemJS.import("common/scripts/Background.js").then(() => {
