import * as _ from "lodash";
import { Helper } from "../../../common/scripts/Helper";
import {
<<<<<<< HEAD
	ActivityStatsMapModel,
	AnalysisDataModel,
	AscentSpeedDataModel,
	CadenceDataModel,
	ElevationDataModel,
	GradeDataModel,
	HeartRateDataModel,
	MoveDataModel,
	PaceDataModel,
	PowerDataModel,
	SpeedDataModel,
	StreamsModel,
	UpFlatDownModel,
	UpFlatDownSumCounterModel,
	UpFlatDownSumTotalModel,
	ZoneModel,
} from "../../../common/scripts/models/ActivityData";
import { UserSettingsModel } from "../../../common/scripts/models/UserSettings";
=======
    IActivityStatsMap, IActivityStream, IAnalysisData, IAscentSpeedData, ICadenceData, IElevationData, IGradeData, IHeartRateData,
    IMoveData, IPaceData, IPowerData, ISpeedData, IUpFlatDown, IUpFlatDownSumCounter, IUpFlatDownSumTotal, IZone,
} from "../../../common/scripts/interfaces/IActivityData";
import { IUserSettings } from "../../../common/scripts/interfaces/IUserSettings";
>>>>>>> 9b98c96f
import { RunningPowerEstimator } from "./RunningPowerEstimator";

export class ActivityComputer {

    public static MOVING_THRESHOLD_KPH: number = 0.1; // Kph
    public static CADENCE_THRESHOLD_RPM: number = 35; // RPMs
    public static GRADE_CLIMBING_LIMIT: number = 1.6;
    public static GRADE_DOWNHILL_LIMIT: number = -1.6;
    public static GRADE_PROFILE_FLAT_PERCENTAGE_DETECTED: number = 60;
    public static GRADE_PROFILE_FLAT: string = "FLAT";
    public static GRADE_PROFILE_HILLY: string = "HILLY";
    public static ASCENT_SPEED_GRADE_LIMIT: number = ActivityComputer.GRADE_CLIMBING_LIMIT;
    public static AVG_POWER_TIME_WINDOW_SIZE: number = 30; // Seconds

    protected activityType: string;
    protected isTrainer: boolean;
	protected userSettings: UserSettingsModel;
	protected movementData: MoveDataModel;
    protected athleteWeight: number;
    protected isActivityAuthor: boolean;
    protected hasPowerMeter: boolean;
	protected activityStatsMap: ActivityStatsMapModel;
	protected activityStream: StreamsModel;
    protected bounds: number[];
    protected returnZones: boolean;

	constructor(activityType: string, isTrainer: boolean, userSettings: UserSettingsModel, athleteWeight: number,
				isActivityAuthor: boolean,
				hasPowerMeter: boolean,
				activityStatsMap: ActivityStatsMapModel,
				activityStream: StreamsModel,
				bounds: number[], returnZones: boolean) {

        // Store activityType, isTrainer, input activity params and userSettings
        this.activityType = activityType;
        this.isTrainer = isTrainer;
        this.userSettings = userSettings;
        this.athleteWeight = athleteWeight;
        this.isActivityAuthor = isActivityAuthor;
        this.hasPowerMeter = hasPowerMeter;
        this.activityStatsMap = activityStatsMap;
        this.activityStream = activityStream;
        this.bounds = bounds;
        this.returnZones = returnZones;
    }

	public compute(): AnalysisDataModel {

        if (!this.activityStream) {
            return null;
        }

        // Append altitude_smooth to fetched strava activity stream before compute analysis data
        this.activityStream.altitude_smooth = this.smoothAltitudeStream(this.activityStream, this.activityStatsMap);

        // Slices array stream if activity bounds are given.
        // It's mainly used for segment effort extended stats
        this.sliceStreamFromBounds(this.activityStream, this.bounds);

        return this.computeAnalysisData(this.userSettings.userGender, this.userSettings.userRestHr, this.userSettings.userMaxHr, this.userSettings.userFTP, this.athleteWeight, this.hasPowerMeter, this.activityStatsMap, this.activityStream);
    }

	protected sliceStreamFromBounds(activityStream: StreamsModel, bounds: number[]): void {

        // Slices array if activity bounds given. It's mainly used for segment effort extended stats
        if (bounds && bounds[0] && bounds[1]) {

            if (!_.isEmpty(activityStream.velocity_smooth)) {
                activityStream.velocity_smooth = activityStream.velocity_smooth.slice(bounds[0], bounds[1]);
            }

            if (!_.isEmpty(activityStream.time)) {
                activityStream.time = activityStream.time.slice(bounds[0], bounds[1]);
            }

            if (!_.isEmpty(activityStream.latlng)) {
                activityStream.latlng = activityStream.latlng.slice(bounds[0], bounds[1]);
            }

            if (!_.isEmpty(activityStream.heartrate)) {
                activityStream.heartrate = activityStream.heartrate.slice(bounds[0], bounds[1]);
            }

            if (!_.isEmpty(activityStream.watts)) {
                activityStream.watts = activityStream.watts.slice(bounds[0], bounds[1]);
            }

            if (!_.isEmpty(activityStream.watts_calc)) {
                activityStream.watts_calc = activityStream.watts_calc.slice(bounds[0], bounds[1]);
            }

            if (!_.isEmpty(activityStream.cadence)) {
                activityStream.cadence = activityStream.cadence.slice(bounds[0], bounds[1]);
            }

            if (!_.isEmpty(activityStream.grade_smooth)) {
                activityStream.grade_smooth = activityStream.grade_smooth.slice(bounds[0], bounds[1]);
            }

            if (!_.isEmpty(activityStream.altitude)) {
                activityStream.altitude = activityStream.altitude.slice(bounds[0], bounds[1]);
            }

            if (!_.isEmpty(activityStream.distance)) {
                activityStream.distance = activityStream.distance.slice(bounds[0], bounds[1]);
            }

            if (!_.isEmpty(activityStream.altitude_smooth)) {
                activityStream.altitude_smooth = activityStream.altitude_smooth.slice(bounds[0], bounds[1]);
            }

            if (!_.isEmpty(activityStream.grade_adjusted_distance)) {
                activityStream.grade_adjusted_distance = activityStream.grade_adjusted_distance.slice(bounds[0], bounds[1]);
            }
        }
    }

	protected smoothAltitudeStream(activityStream: StreamsModel, activityStatsMap: ActivityStatsMapModel): any {
        return this.smoothAltitude(activityStream, activityStatsMap.elevation);
    }


	protected computeAnalysisData(userGender: string, userRestHr: number, userMaxHr: number, userFTP: number, athleteWeight: number, hasPowerMeter: boolean, activityStatsMap: ActivityStatsMapModel, activityStream: StreamsModel): AnalysisDataModel {

        // Include speed and pace
        this.movementData = null;

        if (activityStream.velocity_smooth) {
            this.movementData = this.moveData(activityStream.velocity_smooth, activityStream.time);
        }

        // Q1 Speed
        // Median Speed
        // Q3 Speed
        // Standard deviation Speed
		const speedData: SpeedDataModel = (_.isEmpty(this.movementData)) ? null : this.movementData.speed;

        // Q1 Pace
        // Median Pace
        // Q3 Pace
        // Standard deviation Pace
		const paceData: PaceDataModel = (_.isEmpty(this.movementData)) ? null : this.movementData.pace;

        const moveRatio: number = (_.isEmpty(this.movementData)) ? null : this.moveRatio(this.movementData.movingTime, this.movementData.elapsedTime);

        // Toughness score
        const toughnessScore: number = this.toughnessScore(activityStatsMap, moveRatio);

        // Estimated Normalized power
        // Estimated Variability index
        // Estimated Intensity factor
        // Normalized Watt per Kg
		let powerData: PowerDataModel;

        // If Running activity with no power data, then try to estimate it for the author of activity...
        if (this.activityType === "Run"
            && !this.hasPowerMeter
            && this.isActivityAuthor) {

            // Override athlete weight given in settings for the author watching his run
            athleteWeight = this.userSettings.userWeight;

            powerData = this.estimatedRunningPower(activityStream, athleteWeight, hasPowerMeter, userFTP);

        } else {

            powerData = this.powerData(athleteWeight, hasPowerMeter, userFTP, activityStream.watts, activityStream.velocity_smooth,
                activityStream.time);

        }

        // TRaining IMPulse
        // %HRR Avg
        // %HRR Zones
        // Q1 HR
        // Median HR
        // Q3 HR
		const heartRateData: HeartRateDataModel = this.heartRateData(userGender, userRestHr, userMaxHr, activityStream.heartrate, activityStream.time, activityStream.velocity_smooth);

        // Avg grade
        // Q1/Q2/Q3 grade
		const gradeData: GradeDataModel = this.gradeData(activityStream.grade_smooth, activityStream.velocity_smooth, activityStream.time, activityStream.distance, activityStream.cadence);

        // Cadence percentage
        // Time Cadence
        // Crank revolution
		const cadenceData: CadenceDataModel = this.cadenceData(activityStream.cadence, activityStream.velocity_smooth, activityStream.distance, activityStream.time);
        // ... if exists cadenceData then append cadence pace (climbing, flat & downhill) if she has been previously provided by "gradeData"
        if (cadenceData && gradeData && gradeData.upFlatDownCadencePaceData) {
            cadenceData.upFlatDownCadencePaceData = gradeData.upFlatDownCadencePaceData;
        }

        // Avg grade
        // Q1/Q2/Q3 elevation
		const elevationData: ElevationDataModel = this.elevationData(activityStream);

        // Return an array with all that shit...
		const analysisData: AnalysisDataModel = {
            moveRatio,
            toughnessScore,
            speedData,
            paceData,
            powerData,
            heartRateData,
            cadenceData,
            gradeData,
            elevationData,
        };

        return analysisData;
    }

	protected estimatedRunningPower(activityStream: StreamsModel, athleteWeight: number, hasPowerMeter: boolean, userFTP: number) {

        try {
            console.log("Trying to estimate wattage of this run...");
            activityStream.watts = RunningPowerEstimator.createRunningPowerEstimationStream(
                athleteWeight,
                activityStream.distance,
                activityStream.time, activityStream.altitude);
        } catch (err) {
            console.error(err);
        }

        const isEstimatedRunningPower = true;

        return this.powerData(athleteWeight, hasPowerMeter, userFTP, activityStream.watts, activityStream.velocity_smooth,
            activityStream.time, isEstimatedRunningPower);
    }

    protected moveRatio(movingTime: number, elapsedTime: number): number {

        if (_.isNull(movingTime) || _.isNull(elapsedTime)) {
            return null;
        }

        const ratio: number = movingTime / elapsedTime;

        if (_.isNaN(ratio)) {
            return null;
        }

        return ratio;
    }

	protected toughnessScore(activityStatsMap: ActivityStatsMapModel, moveRatio: number): number {

        if (_.isNull(activityStatsMap.elevation) || _.isNull(activityStatsMap.avgPower) || _.isNull(activityStatsMap.averageSpeed) || _.isNull(activityStatsMap.distance)) {
            return null;
        }

        return Math.sqrt(
            Math.sqrt(
                Math.pow(activityStatsMap.elevation, 2) *
                activityStatsMap.avgPower *
                Math.pow(activityStatsMap.averageSpeed, 2) *
                Math.pow(activityStatsMap.distance, 2) *
                moveRatio,
            ),
        ) / 20;
    }

    //noinspection JSUnusedGlobalSymbols
    protected getZoneFromDistributionStep(value: number, distributionStep: number, minValue: number): number {
        return ((value - minValue) / distributionStep);
    }

	protected getZoneId(zones: ZoneModel[], value: number): number {
        for (let zoneId: number = 0; zoneId < zones.length; zoneId++) {
            if (value <= zones[zoneId].to) {
                return zoneId;
            }
        }
    }

	protected prepareZonesForDistributionComputation(sourceZones: ZoneModel[]): ZoneModel[] {
		const preparedZones: ZoneModel[] = [];
		_.forEach(sourceZones, (zone: ZoneModel) => {
            zone.s = 0;
            zone.percentDistrib = null;
            preparedZones.push(zone);
        });
        return preparedZones;
    }

	protected finalizeDistributionComputationZones(zones: ZoneModel[]): ZoneModel[] {
        let total: number = 0;
		let zone: ZoneModel;

        for (let i: number = 0; i < zones.length; i++) {
            zone = zones[i];
            if (zone.s) {
                total += zone.s;
            }
            zone.percentDistrib = 0;
        }

        if (total > 0) {
            for (let i: number = 0; i < zones.length; i++) {
                zone = zones[i];
                if (zone.s) {
                    zone.percentDistrib = zone.s / total * 100;
                }
            }
        }
        return zones;
    }

    /**
     *
     * @param {number} currentValue
     * @param {number} previousValue
     * @param {number} delta between current & previous values
     * @returns {number} the discrete value
     */
    protected discreteValueBetween(currentValue: number, previousValue: number, delta: number): number {
        return currentValue * delta - ((currentValue - previousValue) * delta) / 2; // Discrete integral
    }

	protected moveData(velocityArray: number[], timeArray: number[]): MoveDataModel {

        if (_.isEmpty(velocityArray) || _.isEmpty(timeArray)) {
            return null;
        }

        let genuineAvgSpeedSum: number = 0,
            genuineAvgSpeedSumCount: number = 0;
        const speedsNonZero: number[] = [];
        const speedsNonZeroDuration: number[] = [];
        let speedVarianceSum: number = 0;
        let currentSpeed: number;

        let speedZones: any = this.prepareZonesForDistributionComputation(this.userSettings.zones.speed);
        let paceZones: any = this.prepareZonesForDistributionComputation(this.userSettings.zones.pace);

        let movingSeconds: number = 0;
        let elapsedSeconds: number = 0;

        // End Preparing zone
        for (let i: number = 0; i < velocityArray.length; i++) { // Loop on samples

            // Compute distribution for graph/table
            if (i > 0) {

                elapsedSeconds += (timeArray[i] - timeArray[i - 1]);

                // Compute speed
                currentSpeed = velocityArray[i] * 3.6; // Multiply by 3.6 to convert to kph;

                if (currentSpeed > 0) { // If moving...

                    movingSeconds = (timeArray[i] - timeArray[i - 1]); // Getting deltaTime in seconds (current sample and previous one)

                    speedsNonZero.push(currentSpeed);
                    speedsNonZeroDuration.push(movingSeconds);

                    // Compute variance speed
                    speedVarianceSum += Math.pow(currentSpeed, 2);

                    // distance
                    genuineAvgSpeedSum += this.discreteValueBetween(velocityArray[i] * 3.6, velocityArray[i - 1] * 3.6, movingSeconds);
                    // time
                    genuineAvgSpeedSumCount += movingSeconds;

                    // Find speed zone id
                    const speedZoneId: number = this.getZoneId(this.userSettings.zones.speed, currentSpeed);
                    if (!_.isUndefined(speedZoneId) && !_.isUndefined(speedZones[speedZoneId])) {
                        speedZones[speedZoneId].s += movingSeconds;
                    }

                    // Find pace zone
                    const pace: number = this.convertSpeedToPace(currentSpeed);

                    const paceZoneId: number = this.getZoneId(this.userSettings.zones.pace, (pace === -1) ? 0 : pace);
                    if (!_.isUndefined(paceZoneId) && !_.isUndefined(paceZones[paceZoneId])) {
                        paceZones[paceZoneId].s += movingSeconds;
                    }

                }
            }
        }

        // Update zone distribution percentage
        speedZones = this.finalizeDistributionComputationZones(speedZones);
        paceZones = this.finalizeDistributionComputationZones(paceZones);

        // Finalize compute of Speed
        const genuineAvgSpeed: number = genuineAvgSpeedSum / genuineAvgSpeedSumCount;
        const varianceSpeed: number = (speedVarianceSum / speedsNonZero.length) - Math.pow(genuineAvgSpeed, 2);
        const standardDeviationSpeed: number = (varianceSpeed > 0) ? Math.sqrt(varianceSpeed) : 0;
        const percentiles: number[] = Helper.weightedPercentiles(speedsNonZero, speedsNonZeroDuration, [0.25, 0.5, 0.75]);

		const speedData: SpeedDataModel = {
            genuineAvgSpeed,
            totalAvgSpeed: genuineAvgSpeed * this.moveRatio(genuineAvgSpeedSumCount, elapsedSeconds),
            avgPace: parseInt(((1 / genuineAvgSpeed) * 60 * 60).toFixed(0)), // send in seconds
            lowerQuartileSpeed: percentiles[0],
            medianSpeed: percentiles[1],
            upperQuartileSpeed: percentiles[2],
            varianceSpeed,
            standardDeviationSpeed,
            speedZones: (this.returnZones) ? speedZones : null,
        };

		const paceData: PaceDataModel = {
            avgPace: parseInt(((1 / genuineAvgSpeed) * 60 * 60).toFixed(0)), // send in seconds
            lowerQuartilePace: this.convertSpeedToPace(percentiles[0]),
            medianPace: this.convertSpeedToPace(percentiles[1]),
            upperQuartilePace: this.convertSpeedToPace(percentiles[2]),
            variancePace: this.convertSpeedToPace(varianceSpeed),
            paceZones: (this.returnZones) ? paceZones : null,
        };

		const moveData: MoveDataModel = {
            movingTime: genuineAvgSpeedSumCount,
            elapsedTime: elapsedSeconds,
            speed: speedData,
            pace: paceData,
        };

        return moveData;
    }

    /**
     * @param speed in kph
     * @return pace in seconds/km, if NaN/Infinite then return -1
     */
    protected convertSpeedToPace(speed: number): number {
        if (_.isNaN(speed)) {
            return -1;
        }
        return (speed === 0) ? -1 : 1 / speed * 60 * 60;
    }

    /**
     * Andrew Coggan weighted power compute method
     * (source: http://forum.slowtwitch.com/Slowtwitch_Forums_C1/Triathlon_Forum_F1/Normalized_Power_Formula_or_Calculator..._P3097774/)
     * 1) starting at the 30s mark, calculate a rolling 30 s average (of the preceeding time points, obviously).
     * 2) raise all the values obtained in step #1 to the 4th power.
     * 3) take the average of all of the values obtained in step #2.
     * 4) take the 4th root of the value obtained in step #3.
     * (And when you get tired of exporting every file to, e.g., Excel to perform such calculations, help develop a program
     * like WKO+ to do the work for you <g>.)
     */
    protected powerData(athleteWeight: number, hasPowerMeter: boolean, userFTP: number, powerArray: number[],
						velocityArray: number[], timeArray: number[], isEstimatedRunningPower?: boolean): PowerDataModel {

        if (_.isEmpty(powerArray) || _.isEmpty(timeArray)) {
            return null;
        }

		let powerZonesAlongActivityType: ZoneModel[];
        if (this.activityType === "Ride") {
            powerZonesAlongActivityType = this.userSettings.zones.power;
        } else if (this.activityType === "Run") {
            powerZonesAlongActivityType = this.userSettings.zones.runningPower;
        } else {
            powerZonesAlongActivityType = null;
        }

        powerZonesAlongActivityType = this.prepareZonesForDistributionComputation(powerZonesAlongActivityType);

        let accumulatedWattsOnMove: number = 0;
        let wattSampleOnMoveCount: number = 0;
        const wattsSamplesOnMove: number[] = [];
        const wattsSamplesOnMoveDuration: number[] = [];

        let durationInSeconds: number;
        let totalMovingInSeconds: number = 0;

        let timeWindowValue: number = 0;
        let sumPowerTimeWindow: number[] = [];
        const sum4thPower: number[] = [];

        for (let i: number = 0; i < powerArray.length; i++) { // Loop on samples

            if ((this.isTrainer || !velocityArray || _.isNumber(velocityArray[i])) && i > 0) {

                // Compute distribution for graph/table
                durationInSeconds = (timeArray[i] - timeArray[i - 1]); // Getting deltaTime in seconds (current sample and previous one)
                totalMovingInSeconds += durationInSeconds;

                timeWindowValue += durationInSeconds; // Add seconds to time buffer
                sumPowerTimeWindow.push(powerArray[i]); // Add power value

                if (timeWindowValue >= ActivityComputer.AVG_POWER_TIME_WINDOW_SIZE) {

                    // Get average of power during these 30 seconds windows & power 4th
                    sum4thPower.push(Math.pow(_.reduce(sumPowerTimeWindow, function (a, b) { // The reduce function and implementation return the sum of array
                        return (a as number) + (b as number);
                    }, 0) / sumPowerTimeWindow.length, 4));

                    timeWindowValue = 0; // Reset time window
                    sumPowerTimeWindow = []; // Reset sum of power window
                }

                wattsSamplesOnMove.push(powerArray[i]);
                wattsSamplesOnMoveDuration.push(durationInSeconds);

                // average over time
                accumulatedWattsOnMove += this.discreteValueBetween(powerArray[i], powerArray[i - 1], durationInSeconds);
                wattSampleOnMoveCount += durationInSeconds;

                const powerZoneId: number = this.getZoneId(powerZonesAlongActivityType, powerArray[i]);

                if (!_.isUndefined(powerZoneId) && !_.isUndefined(powerZonesAlongActivityType[powerZoneId])) {
                    powerZonesAlongActivityType[powerZoneId].s += durationInSeconds;
                }
            }
        }

        // Finalize compute of Power
        const avgWatts: number = _.mean(powerArray);

        const weightedPower: number = Math.sqrt(Math.sqrt(_.reduce(sum4thPower, function (a, b) { // The reduce function and implementation return the sum of array
            return (a as number) + (b as number);
        }, 0) / sum4thPower.length));

        /*
         // If user has a power meters we prefer use the value given by strava
         if (hasPowerMeter) {
         weightedPower = activityStatsMap.weightedPower;
         }*/

        const variabilityIndex: number = weightedPower / avgWatts;
        const punchFactor: number = (_.isNumber(userFTP) && userFTP > 0) ? (weightedPower / userFTP) : null;
        const weightedWattsPerKg: number = weightedPower / athleteWeight;
        const avgWattsPerKg: number = avgWatts / athleteWeight;
        const powerStressScore = (_.isNumber(userFTP) && userFTP > 0) ? ((totalMovingInSeconds * weightedPower * punchFactor) / (userFTP * 3600) * 100) : null; // TSS = (sec x NP x IF)/(FTP x 3600) x 100
        const powerStressScorePerHour: number = (powerStressScore) ? powerStressScore / totalMovingInSeconds * 60 * 60 : null;
        const percentiles: number[] = Helper.weightedPercentiles(wattsSamplesOnMove, wattsSamplesOnMoveDuration, [0.25, 0.5, 0.75]);

        // Update zone distribution percentage
        powerZonesAlongActivityType = this.finalizeDistributionComputationZones(powerZonesAlongActivityType);

		const powerData: PowerDataModel = {
            hasPowerMeter,
            avgWatts,
            avgWattsPerKg,
            weightedPower,
            variabilityIndex,
            punchFactor,
            powerStressScore,
            powerStressScorePerHour,
            weightedWattsPerKg,
            lowerQuartileWatts: percentiles[0],
            medianWatts: percentiles[1],
            upperQuartileWatts: percentiles[2],
            powerZones: (this.returnZones) ? powerZonesAlongActivityType : null, // Only while moving
        };

        if (!_.isUndefined(isEstimatedRunningPower)) {
            powerData.isEstimatedRunningPower = isEstimatedRunningPower;
        }

        return powerData;
    }

	protected heartRateData(userGender: string, userRestHr: number, userMaxHr: number, heartRateArray: number[], timeArray: number[], velocityArray: number[]): HeartRateDataModel {

        if (_.isEmpty(heartRateArray) || _.isEmpty(timeArray)) {
            return null;
        }

        this.userSettings.zones.heartRate = this.prepareZonesForDistributionComputation(this.userSettings.zones.heartRate);

        let trainingImpulse: number = 0;
        const TRIMPGenderFactor: number = (userGender == "men") ? 1.92 : 1.67;
        let hrrSecondsCount: number = 0;
        let hr: number, heartRateReserveAvg: number, durationInSeconds: number, durationInMinutes: number,
            zoneId: number;
        let hrSum: number = 0;
        const heartRateArrayMoving: any[] = [];
        const heartRateArrayMovingDuration: any[] = [];

        for (let i: number = 0; i < heartRateArray.length; i++) { // Loop on samples

            if (i > 0 && (
                    this.isTrainer || // can be cycling home trainer
                    !velocityArray || // OR Non movements activities
                    velocityArray[i] * 3.6 > ActivityComputer.MOVING_THRESHOLD_KPH  // OR Movement over MOVING_THRESHOLD_KPH for any kind of activities having movements data
                )) {

                // Compute heartrate data while moving from now
                durationInSeconds = (timeArray[i] - timeArray[i - 1]); // Getting deltaTime in seconds (current sample and previous one)
                // average over time
                hrSum += this.discreteValueBetween(heartRateArray[i], heartRateArray[i - 1], durationInSeconds);
                hrrSecondsCount += durationInSeconds;

                heartRateArrayMoving.push(heartRateArray[i]);
                heartRateArrayMovingDuration.push(durationInSeconds);

                // Compute trainingImpulse
                hr = (heartRateArray[i] + heartRateArray[i - 1]) / 2; // Getting HR avg between current sample and previous one.
                heartRateReserveAvg = Helper.heartRateReserveFromHeartrate(hr, userMaxHr, userRestHr); //(hr - userSettings.userRestHr) / (userSettings.userMaxHr - userSettings.userRestHr);
                durationInMinutes = durationInSeconds / 60;

                trainingImpulse += durationInMinutes * heartRateReserveAvg * 0.64 * Math.exp(TRIMPGenderFactor * heartRateReserveAvg);

                // Count Heart Rate Reserve distribution
                zoneId = this.getZoneId(this.userSettings.zones.heartRate, heartRateArray[i]);

                if (!_.isUndefined(zoneId)) {
                    this.userSettings.zones.heartRate[zoneId].s += durationInSeconds;
                }
            }
        }

        const heartRateArraySorted: number[] = heartRateArray.sort(function (a, b) {
            return a - b;
        });

        // Update zone distribution percentage
        this.userSettings.zones.heartRate = this.finalizeDistributionComputationZones(this.userSettings.zones.heartRate);

        const averageHeartRate: number = hrSum / hrrSecondsCount;
        const maxHeartRate: number = heartRateArraySorted[heartRateArraySorted.length - 1];

        const TRIMPPerHour: number = trainingImpulse / hrrSecondsCount * 60 * 60;
        const percentiles: number[] = Helper.weightedPercentiles(heartRateArrayMoving, heartRateArrayMovingDuration, [0.25, 0.5, 0.75]);

        return {
            TRIMP: trainingImpulse,
            TRIMPPerHour,
            heartRateZones: (this.returnZones) ? this.userSettings.zones.heartRate : null,
            lowerQuartileHeartRate: percentiles[0],
            medianHeartRate: percentiles[1],
            upperQuartileHeartRate: percentiles[2],
            averageHeartRate,
            maxHeartRate,
            activityHeartRateReserve: Helper.heartRateReserveFromHeartrate(averageHeartRate, userMaxHr, userRestHr) * 100,
            activityHeartRateReserveMax: Helper.heartRateReserveFromHeartrate(maxHeartRate, userMaxHr, userRestHr) * 100,
        };
    }

    protected cadenceData(cadenceArray: number[], velocityArray: number[], distanceArray: number[],
						  timeArray: number[]): CadenceDataModel {

        if (_.isEmpty(cadenceArray) || _.isEmpty(timeArray)) {
            return null;
        }

        const hasDistanceData = !_.isEmpty(distanceArray);

        // recomputing crank revolutions using cadence data
        let totalOccurrences: number = 0;

        // On Moving
        let cadenceSumOnMoving: number = 0;
        let cadenceSumDurationOnMoving: number = 0;
        let cadenceVarianceSumOnMoving: number = 0;
        let cadenceOnMoveSampleCount: number = 0;
        let movingSampleCount: number = 0;

		let cadenceZoneTyped: ZoneModel[];
        if (this.activityType === "Ride") {
            cadenceZoneTyped = this.userSettings.zones.cyclingCadence;
        } else if (this.activityType === "Run") {
            cadenceZoneTyped = this.userSettings.zones.runningCadence;
        } else {
            return null;
        }

		let cadenceZones: ZoneModel[] = this.prepareZonesForDistributionComputation(cadenceZoneTyped);

        let durationInSeconds: number = 0;
        const cadencesOnMoving: number[] = [];
        const cadencesDuration: number[] = [];

        const distancesPerOccurrenceOnMoving: number[] = []; // Can be: Each time a foot touch the ground while running OR Each crank revolution for Cycling
        const distancesPerOccurrenceDuration: number[] = [];

        for (let i: number = 0; i < cadenceArray.length; i++) {

            if (i > 0) {

                durationInSeconds = (timeArray[i] - timeArray[i - 1]); // Getting deltaTime in seconds (current sample and previous one)

                // Recomputing crank revolutions using cadence data
                const occurrencesOnPeriod = this.discreteValueBetween(cadenceArray[i], cadenceArray[i - 1], durationInSeconds / 60 /* Minutes */);

                totalOccurrences += occurrencesOnPeriod;

                if ((this.isTrainer || !velocityArray || velocityArray[i] * 3.6 > ActivityComputer.MOVING_THRESHOLD_KPH) && i > 0) {

                    movingSampleCount++;

                    // Rider is moving here..
                    if (cadenceArray[i] > ActivityComputer.CADENCE_THRESHOLD_RPM) {

                        // Rider is moving here while cadence
                        cadenceOnMoveSampleCount++;

                        // cadence averaging over time
                        cadenceSumOnMoving += this.discreteValueBetween(cadenceArray[i], cadenceArray[i - 1], durationInSeconds);
                        cadenceSumDurationOnMoving += durationInSeconds;
                        cadenceVarianceSumOnMoving += Math.pow(cadenceArray[i], 2);
                        cadencesOnMoving.push(cadenceArray[i]);
                        cadencesDuration.push(durationInSeconds);

                        // Compute distance traveled foreach "hit":
                        // - Running: Each time a foot touch the ground
                        // - Cycling: Each crank revolution for Cycling
                        if (hasDistanceData && (this.activityType === "Ride" || this.activityType === "Run")) {

                            const metersTravelled = (distanceArray[i] - distanceArray[i - 1]);

                            let occurrenceDistance: number = null;

                            if (this.activityType === "Ride") {
                                occurrenceDistance = metersTravelled / occurrencesOnPeriod; // Aka Crank revolutions on delta time
                            }

                            if (this.activityType === "Run") {
                                occurrenceDistance = metersTravelled / (occurrencesOnPeriod * 2); // Aka strides with 2 legs representation on delta time
                            }

                            if (!_.isNull(occurrenceDistance)) {
                                distancesPerOccurrenceOnMoving.push(occurrenceDistance);
                                distancesPerOccurrenceDuration.push(durationInSeconds);
                            }
                        }
                    }

                    const cadenceZoneId: number = this.getZoneId(cadenceZoneTyped, cadenceArray[i]);

                    if (!_.isUndefined(cadenceZoneId) && !_.isUndefined(cadenceZones[cadenceZoneId])) {
                        cadenceZones[cadenceZoneId].s += durationInSeconds;
                    }
                }
            }
        }

        const cadenceRatioOnMovingTime: number = cadenceOnMoveSampleCount / movingSampleCount;
        const averageCadenceOnMovingTime: number = cadenceSumOnMoving / cadenceSumDurationOnMoving;

        const varianceCadence: number = (cadenceVarianceSumOnMoving / cadenceOnMoveSampleCount) - Math.pow(averageCadenceOnMovingTime, 2);
        const standardDeviationCadence: number = (varianceCadence > 0) ? Math.sqrt(varianceCadence) : 0;

        // Update zone distribution percentage
        cadenceZones = this.finalizeDistributionComputationZones(cadenceZones);

        const cadencesPercentiles: number[] = Helper.weightedPercentiles(cadencesOnMoving, cadencesDuration, [0.25, 0.5, 0.75]);

        const distancesPerOccurrencePercentiles: number[] = Helper.weightedPercentiles(distancesPerOccurrenceOnMoving, distancesPerOccurrenceDuration, [0.25, 0.5, 0.75]);

		const cadenceData: CadenceDataModel = {
            cadencePercentageMoving: cadenceRatioOnMovingTime * 100,
            cadenceTimeMoving: cadenceSumDurationOnMoving,
            averageCadenceMoving: averageCadenceOnMovingTime,
            standardDeviationCadence: parseFloat(standardDeviationCadence.toFixed(1)),
            totalOccurrences: totalOccurrences,
            lowerQuartileCadence: cadencesPercentiles[0],
            medianCadence: cadencesPercentiles[1],
            upperQuartileCadence: cadencesPercentiles[2],
            averageDistancePerOccurrence: _.mean(distancesPerOccurrenceOnMoving),
            lowerQuartileDistancePerOccurrence: distancesPerOccurrencePercentiles[0],
            medianDistancePerOccurrence: distancesPerOccurrencePercentiles[1],
            upperQuartileDistancePerOccurrence: distancesPerOccurrencePercentiles[2],
            cadenceZones: (this.returnZones) ? cadenceZones : null,
        };

        return cadenceData;
    }

	protected gradeData(gradeArray: number[], velocityArray: number[], timeArray: number[], distanceArray: number[], cadenceArray: number[]): GradeDataModel {

        if (_.isEmpty(gradeArray) || _.isEmpty(velocityArray) || _.isEmpty(timeArray)) {
            return null;
        }

        if (this.isTrainer) {
            return;
        }

        let gradeSum: number = 0,
            gradeCount: number = 0;

		let gradeZones: ZoneModel[] = this.prepareZonesForDistributionComputation(this.userSettings.zones.grade);
		const upFlatDownInSeconds: UpFlatDownSumTotalModel = {
            up: 0,
            flat: 0,
            down: 0,
            total: 0
        };

        // Currently deals with avg speed/pace
		const upFlatDownMoveData: UpFlatDownModel = {
            up: 0,
            flat: 0,
            down: 0
        };

		const upFlatDownDistanceData: UpFlatDownModel = {
            up: 0,
            flat: 0,
            down: 0
        };

		const upFlatDownCadenceData: UpFlatDownSumCounterModel = {
            up: 0,
            flat: 0,
            down: 0,
            countUp: 0,
            countFlat: 0,
            countDown: 0
        };

        let durationInSeconds: number, durationCount: number = 0;
        let distance: number = 0;
        let currentSpeed: number;
        let avgMinGrade: number = 0;
        let avgMaxGrade: number = 0;

        const gradeArrayMoving: any[] = [];
        const gradeArrayDistance: any[] = [];

        const hasCadenceData: boolean = !_.isEmpty(cadenceArray);

        for (let i: number = 0; i < gradeArray.length; i++) { // Loop on samples

            if (i > 0) {

                currentSpeed = velocityArray[i] * 3.6; // Multiply by 3.6 to convert to kph;
                // Compute distribution for graph/table
                if (currentSpeed > 0) { // If moving...
                    durationInSeconds = (timeArray[i] - timeArray[i - 1]); // Getting deltaTime in seconds (current sample and previous one)
                    distance = distanceArray[i] - distanceArray[i - 1];

                    // elevation gain
                    gradeSum += this.discreteValueBetween(gradeArray[i], gradeArray[i - 1], distance);
                    // distance
                    gradeCount += distance;

                    gradeArrayMoving.push(gradeArray[i]);
                    gradeArrayDistance.push(distance);

                    const gradeZoneId: number = this.getZoneId(this.userSettings.zones.grade, gradeArray[i]);

                    if (!_.isUndefined(gradeZoneId) && !_.isUndefined(gradeZones[gradeZoneId])) {
                        gradeZones[gradeZoneId].s += durationInSeconds;
                    }

                    durationCount += durationInSeconds;

                    // Compute DOWN/FLAT/UP duration
                    if (gradeArray[i] > ActivityComputer.GRADE_CLIMBING_LIMIT) { // UPHILL
                        // time
                        upFlatDownInSeconds.up += durationInSeconds;
                        // distance
                        upFlatDownDistanceData.up += distance;

                        // If cadence sensor exists, then try add up cadence data (not null) while climbing
                        if (hasCadenceData && cadenceArray[i] > ActivityComputer.CADENCE_THRESHOLD_RPM) {
                            upFlatDownCadenceData.up += cadenceArray[i];
                            upFlatDownCadenceData.countUp++; // Increment added cadence count
                        }

                    } else if (gradeArray[i] < ActivityComputer.GRADE_DOWNHILL_LIMIT) { // DOWNHILL
                        // time
                        upFlatDownInSeconds.down += durationInSeconds;
                        // distance
                        upFlatDownDistanceData.down += distance;

                        // If cadence sensor exists, then try add up cadence data (not null) while downhill
                        if (hasCadenceData && cadenceArray[i] > ActivityComputer.CADENCE_THRESHOLD_RPM) {
                            upFlatDownCadenceData.down += cadenceArray[i];
                            upFlatDownCadenceData.countDown++; // Increment added cadence count
                        }

                    } else { // FLAT

                        // time
                        upFlatDownInSeconds.flat += durationInSeconds;
                        // distance
                        upFlatDownDistanceData.flat += distance;

                        // If cadence sensor exists, then try add up cadence data (not null) while on flat
                        if (hasCadenceData && cadenceArray[i] > ActivityComputer.CADENCE_THRESHOLD_RPM) {
                            upFlatDownCadenceData.flat += cadenceArray[i];
                            upFlatDownCadenceData.countFlat++; // Increment added cadence count
                        }
                    }
                }
            }
        }

        upFlatDownInSeconds.total = durationCount;

        // Compute grade profile
        let gradeProfile: string;
        if ((upFlatDownInSeconds.flat / upFlatDownInSeconds.total * 100) >= ActivityComputer.GRADE_PROFILE_FLAT_PERCENTAGE_DETECTED) {
            gradeProfile = ActivityComputer.GRADE_PROFILE_FLAT;
        } else {
            gradeProfile = ActivityComputer.GRADE_PROFILE_HILLY;
        }

        // Compute speed while up, flat down
        upFlatDownMoveData.up = upFlatDownDistanceData.up / upFlatDownInSeconds.up * 3.6;
        upFlatDownMoveData.down = upFlatDownDistanceData.down / upFlatDownInSeconds.down * 3.6;
        upFlatDownMoveData.flat = upFlatDownDistanceData.flat / upFlatDownInSeconds.flat * 3.6;

        // Convert distance to KM
        upFlatDownDistanceData.up = upFlatDownDistanceData.up / 1000;
        upFlatDownDistanceData.down = upFlatDownDistanceData.down / 1000;
        upFlatDownDistanceData.flat = upFlatDownDistanceData.flat / 1000;

        // Compute cadence pace up/down/flat
        upFlatDownCadenceData.up = upFlatDownCadenceData.up / upFlatDownCadenceData.countUp;
        upFlatDownCadenceData.down = upFlatDownCadenceData.down / upFlatDownCadenceData.countDown;
        upFlatDownCadenceData.flat = upFlatDownCadenceData.flat / upFlatDownCadenceData.countFlat;

        // Update zone distribution percentage
        gradeZones = this.finalizeDistributionComputationZones(gradeZones);
        const percentiles: number[] = Helper.weightedPercentiles(gradeArrayMoving, gradeArrayDistance, [0.25, 0.5, 0.75]);

        const avgGrade: number = gradeSum / gradeCount;
        // Find min and max grade
        let sortedGradeArray = _.sortBy(gradeArray, (grade: number) => {
            return grade;
        });
        const minMaxGradeSamplePercentage = 0.25; //%
        const gradeSamplesReadCount = Math.floor(sortedGradeArray.length * minMaxGradeSamplePercentage / 100);
        avgMinGrade = (gradeSamplesReadCount >= 1) ? _.mean(_.slice(sortedGradeArray, 0, gradeSamplesReadCount)) : _.first(sortedGradeArray);
        avgMaxGrade = (gradeSamplesReadCount >= 1) ? _.mean(_.slice(sortedGradeArray, -1 * gradeSamplesReadCount)) : _.last(sortedGradeArray);

		const gradeData: GradeDataModel = {
            avgGrade,
            avgMaxGrade: avgMaxGrade,
            avgMinGrade: avgMinGrade,
            lowerQuartileGrade: percentiles[0],
            medianGrade: percentiles[1],
            upperQuartileGrade: percentiles[2],
            gradeZones: (this.returnZones) ? gradeZones : null,
            upFlatDownInSeconds,
            upFlatDownMoveData,
            upFlatDownDistanceData,
            upFlatDownCadencePaceData: (hasCadenceData) ? {
                up: upFlatDownCadenceData.up,
                flat: upFlatDownCadenceData.flat,
                down: upFlatDownCadenceData.down
            } : null,
            gradeProfile,
        };

        return gradeData;
    }

	protected elevationData(activityStream: StreamsModel): ElevationDataModel {

        const distanceArray: any = activityStream.distance;
        const timeArray: any = activityStream.time;
        const velocityArray: any = activityStream.velocity_smooth;
        const altitudeArray: any = activityStream.altitude_smooth;

        if (_.isEmpty(distanceArray) || _.isEmpty(timeArray) || _.isEmpty(velocityArray) || _.isEmpty(altitudeArray)) {
            return null;
        }

        const skipAscentSpeedCompute: boolean = !_.isEmpty(this.bounds);

        let accumulatedElevation: number = 0;
        let accumulatedElevationAscent: number = 0;
        let accumulatedElevationDescent: number = 0;
        let accumulatedDistance: number = 0;

        // specials arrays for ascent speeds
        const ascentSpeedMeterPerHourSamples: number[] = [];
        const ascentSpeedMeterPerHourDistance: number[] = [];
        let ascentSpeedMeterPerHourSum: number = 0;

        let elevationSampleCount: number = 0;
        const elevationSamples: number[] = [];
        const elevationSamplesDistance: number[] = [];
        let elevationZones: any = this.prepareZonesForDistributionComputation(this.userSettings.zones.elevation);
        let ascentSpeedZones: any = this.prepareZonesForDistributionComputation(this.userSettings.zones.ascent);
        let durationInSeconds: number = 0;
        let distance: number = 0;
        let ascentDurationInSeconds: number = 0;

        for (let i: number = 0; i < altitudeArray.length; i++) { // Loop on samples

            // Compute distribution for graph/table
            if (i > 0 && velocityArray[i] * 3.6 > ActivityComputer.MOVING_THRESHOLD_KPH) {

                durationInSeconds = (timeArray[i] - timeArray[i - 1]); // Getting deltaTime in seconds (current sample and previous one)
                distance = distanceArray[i] - distanceArray[i - 1];

                // Compute average and normalized

                // average elevation over distance
                accumulatedElevation += this.discreteValueBetween(altitudeArray[i], altitudeArray[i - 1], distance);
                elevationSampleCount += distance;
                elevationSamples.push(altitudeArray[i]);
                elevationSamplesDistance.push(distance);

                const elevationZoneId: number = this.getZoneId(this.userSettings.zones.elevation, altitudeArray[i]);

                if (!_.isUndefined(elevationZoneId) && !_.isUndefined(elevationZones[elevationZoneId])) {
                    elevationZones[elevationZoneId].s += durationInSeconds;
                }

                // Meters climbed between current and previous
                const elevationDiff: number = altitudeArray[i] - altitudeArray[i - 1];

                // If previous altitude lower than current then => climbing
                if (elevationDiff > 0) {

                    accumulatedElevationAscent += elevationDiff;
                    ascentDurationInSeconds = timeArray[i] - timeArray[i - 1];

                    const ascentSpeedMeterPerHour: number = elevationDiff / ascentDurationInSeconds * 3600; // m climbed / seconds

                    // Only if grade is > "ascentSpeedGradeLimit"
                    if (distance > 0 && (elevationDiff / distance * 100) > ActivityComputer.ASCENT_SPEED_GRADE_LIMIT) {
                        accumulatedDistance += distanceArray[i] - distanceArray[i - 1];
                        ascentSpeedMeterPerHourSamples.push(ascentSpeedMeterPerHour);
                        ascentSpeedMeterPerHourDistance.push(accumulatedDistance);
                        ascentSpeedMeterPerHourSum += ascentSpeedMeterPerHour;

                        const ascentSpeedZoneId: number = this.getZoneId(this.userSettings.zones.ascent, ascentSpeedMeterPerHour);
                        if (!_.isUndefined(ascentSpeedZoneId) && !_.isUndefined(ascentSpeedZones[ascentSpeedZoneId])) {
                            ascentSpeedZones[ascentSpeedZoneId].s += ascentDurationInSeconds;
                        }
                    }

                } else {
                    accumulatedElevationDescent -= elevationDiff;
                }

            }
        }

        // Finalize compute of Elevation
        const avgElevation: number = accumulatedElevation / elevationSampleCount;

        const avgAscentSpeed: number = ascentSpeedMeterPerHourSum / ascentSpeedMeterPerHourSamples.length;

        // Update zone distribution percentage
        elevationZones = this.finalizeDistributionComputationZones(elevationZones);
        ascentSpeedZones = this.finalizeDistributionComputationZones(ascentSpeedZones);

        const percentilesElevation: number[] = Helper.weightedPercentiles(elevationSamples, elevationSamplesDistance, [0.25, 0.5, 0.75]);
        const percentilesAscent: number[] = Helper.weightedPercentiles(ascentSpeedMeterPerHourSamples, ascentSpeedMeterPerHourDistance, [0.25, 0.5, 0.75]);

		const ascentSpeedData: AscentSpeedDataModel = {
            avg: _.isFinite(avgAscentSpeed) ? avgAscentSpeed : -1,
            lowerQuartile: parseFloat(percentilesAscent[0].toFixed(0)),
            median: parseFloat(percentilesAscent[1].toFixed(0)),
            upperQuartile: parseFloat(percentilesAscent[2].toFixed(0)),
        };

		let elevationData: ElevationDataModel = {
            avgElevation: parseFloat(avgElevation.toFixed(0)),
            accumulatedElevationAscent,
            accumulatedElevationDescent,
            lowerQuartileElevation: parseFloat(percentilesElevation[0].toFixed(0)),
            medianElevation: parseFloat(percentilesElevation[1].toFixed(0)),
            upperQuartileElevation: parseFloat(percentilesElevation[2].toFixed(0)),
            elevationZones: (this.returnZones) ? elevationZones : null, // Only while moving
            ascentSpeedZones: (this.returnZones) ? ascentSpeedZones : null, // Only while moving
            ascentSpeed: ascentSpeedData,
        };

        if (skipAscentSpeedCompute) {
			elevationData = <ElevationDataModel> _.omit(elevationData, "ascentSpeedZones");
			elevationData = <ElevationDataModel> _.omit(elevationData, "ascentSpeed");
        }

        return elevationData;
    }

	protected smoothAltitude(activityStream: StreamsModel, stravaElevation: number): number[] {

        if (!activityStream || !activityStream.altitude) {
            return null;
        }

        const activityAltitudeArray: number[] = activityStream.altitude;
        const distanceArray: number[] = activityStream.distance;
        //  let timeArray = activityStream.time;  // for smoothing by time
        const velocityArray: number[] = activityStream.velocity_smooth;
        let smoothingL: number = 10;
        let smoothingH: number = 600;
        let smoothing: number;
        let altitudeArray: number[] = [];
        while (smoothingH - smoothingL >= 1) {
            smoothing = smoothingL + (smoothingH - smoothingL) / 2;
            altitudeArray = this.lowPassDataSmoothing(activityAltitudeArray, distanceArray, smoothing); // smoothing by distance
            // altitudeArray = this.lowPassDataSmoothing(activityAltitudeArray, timeArray, smoothing);  // smoothing by time
            let totalElevation: number = 0;
            for (let i: number = 0; i < altitudeArray.length; i++) { // Loop on samples
                if (i > 0 && velocityArray[i] * 3.6 > ActivityComputer.MOVING_THRESHOLD_KPH) {
                    const elevationDiff: number = altitudeArray[i] - altitudeArray[i - 1];
                    if (elevationDiff > 0) {
                        totalElevation += elevationDiff;
                    }
                }
            }

            if (totalElevation < stravaElevation) {
                smoothingH = smoothing;
            } else {
                smoothingL = smoothing;
            }
        }
        return altitudeArray;
    }

    protected lowPassDataSmoothing(data: number[], distance: number[], smoothing: number): number[] {
        // Below algorithm is applied in this method
        // http://phrogz.net/js/framerate-independent-low-pass-filter.html
        // value += (currentValue - value) / (smoothing / timeSinceLastSample);
        // it is adapted for stability - if (smoothing / timeSinceLastSample) is less then 1, set it to 1 -> no smoothing for that sample
        let smooth_factor: number = 0;
        const result: number[] = [];
        if (data && distance) {
            result[0] = data[0];
            for (let i: number = 1, max = data.length; i < max; i++) {
                if (smoothing === 0) {
                    result[i] = data[i];
                } else {
                    smooth_factor = smoothing / (distance[i] - distance[i - 1]);
                    // only apply filter if smooth_factor > 1, else this leads to instability !!!
                    result[i] = result[i - 1] + (data[i] - result[i - 1]) / (smooth_factor > 1 ? smooth_factor : 1); // low limit smooth_factor to 1!!!
                    // result[i] = result[i - 1] + (data[i] - result[i - 1]) / ( smooth_factor ); // no stability check
                }
            }
        }
        return result;
    }
}<|MERGE_RESOLUTION|>--- conflicted
+++ resolved
@@ -1,31 +1,11 @@
 import * as _ from "lodash";
 import { Helper } from "../../../common/scripts/Helper";
 import {
-<<<<<<< HEAD
-	ActivityStatsMapModel,
-	AnalysisDataModel,
-	AscentSpeedDataModel,
-	CadenceDataModel,
-	ElevationDataModel,
-	GradeDataModel,
-	HeartRateDataModel,
-	MoveDataModel,
-	PaceDataModel,
-	PowerDataModel,
-	SpeedDataModel,
-	StreamsModel,
-	UpFlatDownModel,
-	UpFlatDownSumCounterModel,
-	UpFlatDownSumTotalModel,
-	ZoneModel,
+	ActivityStatsMapModel, AnalysisDataModel, AscentSpeedDataModel, CadenceDataModel, ElevationDataModel,
+	GradeDataModel, HeartRateDataModel, MoveDataModel, PaceDataModel, PowerDataModel, SpeedDataModel, StreamsModel,
+	UpFlatDownModel, UpFlatDownSumCounterModel, UpFlatDownSumTotalModel, ZoneModel,
 } from "../../../common/scripts/models/ActivityData";
 import { UserSettingsModel } from "../../../common/scripts/models/UserSettings";
-=======
-    IActivityStatsMap, IActivityStream, IAnalysisData, IAscentSpeedData, ICadenceData, IElevationData, IGradeData, IHeartRateData,
-    IMoveData, IPaceData, IPowerData, ISpeedData, IUpFlatDown, IUpFlatDownSumCounter, IUpFlatDownSumTotal, IZone,
-} from "../../../common/scripts/interfaces/IActivityData";
-import { IUserSettings } from "../../../common/scripts/interfaces/IUserSettings";
->>>>>>> 9b98c96f
 import { RunningPowerEstimator } from "./RunningPowerEstimator";
 
 export class ActivityComputer {
@@ -241,7 +221,7 @@
 	protected estimatedRunningPower(activityStream: StreamsModel, athleteWeight: number, hasPowerMeter: boolean, userFTP: number) {
 
         try {
-            console.log("Trying to estimate wattage of this run...");
+			console.log("Trying to estimate wattage of this run...");
             activityStream.watts = RunningPowerEstimator.createRunningPowerEstimationStream(
                 athleteWeight,
                 activityStream.distance,
