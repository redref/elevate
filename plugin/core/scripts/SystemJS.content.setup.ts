--- conflicted
+++ resolved
@@ -1,27 +1,7 @@
 SystemJS.config({
-<<<<<<< HEAD
-    baseURL: "chrome-extension://" + chrome.runtime.id + "/",
-    paths: {
-		"npm:": "core/node_modules/",
-    },
-    packages: {
-        "common/": {
-            format: "cjs",
-        },
-        "core": {
-            format: "cjs",
-        },
-    },
-    map: {
-        lodash: "npm:lodash/lodash.min.js",
-    },
-    lodash: {
-        format: "cjs",
-    },
-=======
 	baseURL: "chrome-extension://" + chrome.runtime.id + "/",
 	paths: {
-		"npm:": "node_modules/",
+		"npm:": "core/node_modules/",
 	},
 	packages: {
 		"common/": {
@@ -37,7 +17,6 @@
 	lodash: {
 		format: "cjs",
 	},
->>>>>>> df1149e8
 });
 
 SystemJS.import("core/scripts/Content.js").then(null, console.error.bind(console));