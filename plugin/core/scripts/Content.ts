import * as _ from "lodash";
import { constants } from "../../common/scripts/Constants";
import { ConstantsModel } from "../../common/scripts/models/Constants";
import { UserSettingsModel } from "../../common/scripts/models/UserSettings";
import { userSettings } from "../../common/scripts/UserSettings";
import { Loader } from "../modules/Loader";
import { IAppResources } from "./interfaces/IAppResources";

interface IStartCoreData {
	chromeSettings: any;
	constants: any;
	appResources: any;
}

export class Content {

	public static loader: Loader = new Loader();

	public static startCoreEvent = "startCoreEvent"; // Same than CoreSetup.startCoreEvent

	protected appResources: IAppResources;
	protected userSettings: UserSettingsModel;

	constructor(userSettings: UserSettingsModel, appResources: IAppResources) {
		this.userSettings = userSettings;
		this.appResources = appResources;
	}

	public isExtensionRunnableInThisContext(): boolean {

		let isRunnable = true;

		// Eject if http://www.strava.com/routes/new OR http://www.strava.com/routes/XXXX/edit
		if (window.location.pathname.match(/^\/routes\/new/) ||
			window.location.pathname.match(/^\/routes\/(\d+)\/edit$/) ||
			window.location.pathname.match(/^\/about/) ||
			window.location.pathname.match(/^\/running-app/) ||
			window.location.pathname.match(/^\/features/) ||
			window.location.pathname.match(/^\/api/) ||
			window.location.pathname.match(/^\/premium/) ||
			window.location.pathname.match(/^\/gopremium/) ||
			window.location.pathname.match(/^\/store/) ||
			window.location.pathname.match(/^\/how-it-works/)) {

			isRunnable = false;
		}

		// Do not run extension if user not logged
		if (document.body.classList.contains("is-home-page") ||
			document.body.classList.contains("logged-out")
		) {
			isRunnable = false;
		}

		return isRunnable;
	}

	public start(): void {

		// Skip execution if needed
		if (!this.isExtensionRunnableInThisContext()) {
			console.log("Skipping StravistiX chrome extension execution in this page");
			return;
		}

		chrome.storage.sync.get(this.userSettings, (chromeSettings: UserSettingsModel) => {

<<<<<<< HEAD
            if (_.isEmpty(chromeSettings)) { // If settings from chrome sync storage are empty
                chromeSettings = this.userSettings;
            }
            const defaultSettings = _.keys(userSettings);
            const syncedSettings = _.keys(chromeSettings);
            if (_.difference(defaultSettings, syncedSettings).length !== 0) { // If settings shape has changed
                _.defaults(chromeSettings, userSettings);
            }

            // Assign these constant value at "content script" runtime
            this.assignConstantsValues(constants);

            const startCoreData: IStartCoreData = {
                chromeSettings,
                constants,
                appResources: this.appResources,
            };

            // Inject jQuery as $
            Content.loader.injectJS("let $ = jQuery;");

            Content.loader.require([
				"core/node_modules/systemjs/dist/system.js", // Inject SystemJS module loader and start core app inner strava.com
            ], () => {
                Content.loader.require([
                    "core/scripts/SystemJS.core.setup.js", // Now load SystemJS core setup
                ], () => {
                    this.emitStartCoreEvent(startCoreData);
                });
            });
        });

    }
=======
			if (_.isEmpty(chromeSettings)) { // If settings from chrome sync storage are empty
				chromeSettings = this.userSettings;
			}
			const defaultSettings = _.keys(userSettings);
			const syncedSettings = _.keys(chromeSettings);
			if (_.difference(defaultSettings, syncedSettings).length !== 0) { // If settings shape has changed
				_.defaults(chromeSettings, userSettings);
			}

			// Assign these constant value at "content script" runtime
			this.assignConstantsValues(constants);

			const startCoreData: IStartCoreData = {
				chromeSettings,
				constants,
				appResources: this.appResources,
			};

			// Inject jQuery as $
			Content.loader.injectJS("let $ = jQuery;");

			Content.loader.require([
				"node_modules/systemjs/dist/system.js", // Inject SystemJS module loader and start core app inner strava.com
			], () => {
				Content.loader.require([
					"core/scripts/SystemJS.core.setup.js", // Now load SystemJS core setup
				], () => {
					this.emitStartCoreEvent(startCoreData);
				});
			});
		});

	}
>>>>>>> df1149e8

	protected assignConstantsValues(constants: ConstantsModel) {
		constants.VERSION = chrome.runtime.getManifest().version;
		constants.EXTENSION_ID = chrome.runtime.id;
		constants.OPTIONS_URL = "chrome-extension://" + constants.EXTENSION_ID + "/app/index.html";
	}

	protected emitStartCoreEvent(startCoreData: any) {
		const startCorePluginEvent: CustomEvent = new CustomEvent("Event");
		startCorePluginEvent.initCustomEvent(Content.startCoreEvent, true, true, startCoreData);
		dispatchEvent(startCorePluginEvent);
	}
}

export let appResources: IAppResources = {
	settingsLink: chrome.extension.getURL("/app/index.html"),
	logoStravistix: chrome.extension.getURL("/core/icons/logo_stravistix_no_circle.svg"),
	menuIconBlack: chrome.extension.getURL("/core/icons/ic_menu_24px_black.svg"),
	menuIconOrange: chrome.extension.getURL("/core/icons/ic_menu_24px_orange.svg"),
	remoteViewIcon: chrome.extension.getURL("/core/icons/ic_open_in_new_24px.svg"),
	pollIcon: chrome.extension.getURL("/core/icons/ic_poll_24px.svg"),
	helpIcon: chrome.extension.getURL("/core/icons/ic_help_black_24px.svg"),
	veloviewerIcon: chrome.extension.getURL("/core/icons/veloviewer.ico"),
	raceshapeIcon: chrome.extension.getURL("/core/icons/raceshape.ico"),
	veloviewerDashboardIcon: chrome.extension.getURL("/core/icons/ic_dashboard_24px.svg"),
	veloviewerChallengesIcon: chrome.extension.getURL("/core/icons/ic_landscape_24px.svg"),
	labIcon: chrome.extension.getURL("/core/icons/lab.png"),
	settingsIcon: chrome.extension.getURL("/core/icons/ic_settings_24px.svg"),
	heartIcon: chrome.extension.getURL("/core/icons/ic_favorite_24px.svg"),
	zonesIcon: chrome.extension.getURL("/core/icons/ic_format_line_spacing_24px.svg"),
	komMapIcon: chrome.extension.getURL("/core/icons/ic_looks_one_24px.svg"),
	heatmapIcon: chrome.extension.getURL("/core/icons/ic_whatshot_24px.svg"),
	bugIcon: chrome.extension.getURL("/core/icons/ic_bug_report_24px.svg"),
	rateIcon: chrome.extension.getURL("/core/icons/ic_star_24px.svg"),
	aboutIcon: chrome.extension.getURL("/core/icons/ic_info_outline_24px.svg"),
	peopleIcon: chrome.extension.getURL("/core/icons/ic_supervisor_account_black_24px.svg"),
	eyeIcon: chrome.extension.getURL("/core/icons/ic_remove_red_eye_24px.svg"),
	bikeIcon: chrome.extension.getURL("/core/icons/ic_directions_bike_24px.svg"),
	mapIcon: chrome.extension.getURL("/core/icons/ic_map_24px.svg"),
	wheatherIcon: chrome.extension.getURL("/core/icons/ic_wb_sunny_24px.svg"),
	twitterIcon: chrome.extension.getURL("/core/icons/twitter.svg"),
	systemUpdatesIcon: chrome.extension.getURL("/core/icons/ic_system_update_24px.svg"),
	fitnessCenterIcon: chrome.extension.getURL("/core/icons/ic_fitness_center_black_24px.svg"),
	timelineIcon: chrome.extension.getURL("/core/icons/ic_timeline_black_24px.svg"),
	dateRange: chrome.extension.getURL("/core/icons/ic_date_range_black_24px.svg"),
	athleteIcon: chrome.extension.getURL("/core/icons/ic_accessibility_black_24px.svg"),
	donateIcon: chrome.extension.getURL("/core/icons/ic_attach_money_24px.svg"),
	shareIcon: chrome.extension.getURL("/core/icons/ic_share_24px.svg"),
	trackChangesIcon: chrome.extension.getURL("/core/icons/ic_track_changes_24px.svg"),
	trendingUpIcon: chrome.extension.getURL("/core/icons/ic_trending_up_black_24px.svg"),
	qrCodeIcon: chrome.extension.getURL("/core/icons/qrcode.svg"),
	lightbulbIcon: chrome.extension.getURL("/core/icons/fa-lightbulb-o.png"),
	heartBeatIcon: chrome.extension.getURL("/core/icons/fa-heartbeat.png"),
	areaChartIcon: chrome.extension.getURL("/core/icons/fa-area-chart.png"),
	tachometerIcon: chrome.extension.getURL("/core/icons/fa-tachometer.png"),
	boltIcon: chrome.extension.getURL("/core/icons/fa-bolt.png"),
	loadingIcon: chrome.extension.getURL("/core/icons/loading.gif"),
	circleNotchIcon: chrome.extension.getURL("/core/icons/fa-circle-o-notch.png"),
	lineChartIcon: chrome.extension.getURL("/core/icons/fa-line-chart.png"),
	logArrowUpIcon: chrome.extension.getURL("/core/icons/fa-long-arrow-up.png"),
	cogIcon: chrome.extension.getURL("/core/icons/fa-cog.png"),
	logoNoText: chrome.extension.getURL("/core/icons/logo_no_text.svg"),
	logoTextOnly: chrome.extension.getURL("/core/icons/logo_text_only.svg"),
	extVersion: chrome.runtime.getManifest().version,
	extVersionName: chrome.runtime.getManifest().version_name,
	extensionId: chrome.runtime.id,
};

const content: Content = new Content(userSettings, appResources);
content.start();<|MERGE_RESOLUTION|>--- conflicted
+++ resolved
@@ -65,41 +65,6 @@
 
 		chrome.storage.sync.get(this.userSettings, (chromeSettings: UserSettingsModel) => {
 
-<<<<<<< HEAD
-            if (_.isEmpty(chromeSettings)) { // If settings from chrome sync storage are empty
-                chromeSettings = this.userSettings;
-            }
-            const defaultSettings = _.keys(userSettings);
-            const syncedSettings = _.keys(chromeSettings);
-            if (_.difference(defaultSettings, syncedSettings).length !== 0) { // If settings shape has changed
-                _.defaults(chromeSettings, userSettings);
-            }
-
-            // Assign these constant value at "content script" runtime
-            this.assignConstantsValues(constants);
-
-            const startCoreData: IStartCoreData = {
-                chromeSettings,
-                constants,
-                appResources: this.appResources,
-            };
-
-            // Inject jQuery as $
-            Content.loader.injectJS("let $ = jQuery;");
-
-            Content.loader.require([
-				"core/node_modules/systemjs/dist/system.js", // Inject SystemJS module loader and start core app inner strava.com
-            ], () => {
-                Content.loader.require([
-                    "core/scripts/SystemJS.core.setup.js", // Now load SystemJS core setup
-                ], () => {
-                    this.emitStartCoreEvent(startCoreData);
-                });
-            });
-        });
-
-    }
-=======
 			if (_.isEmpty(chromeSettings)) { // If settings from chrome sync storage are empty
 				chromeSettings = this.userSettings;
 			}
@@ -122,7 +87,7 @@
 			Content.loader.injectJS("let $ = jQuery;");
 
 			Content.loader.require([
-				"node_modules/systemjs/dist/system.js", // Inject SystemJS module loader and start core app inner strava.com
+				"core/node_modules/systemjs/dist/system.js", // Inject SystemJS module loader and start core app inner strava.com
 			], () => {
 				Content.loader.require([
 					"core/scripts/SystemJS.core.setup.js", // Now load SystemJS core setup
@@ -133,7 +98,6 @@
 		});
 
 	}
->>>>>>> df1149e8
 
 	protected assignConstantsValues(constants: ConstantsModel) {
 		constants.VERSION = chrome.runtime.getManifest().version;
