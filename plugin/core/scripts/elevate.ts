--- conflicted
+++ resolved
@@ -1,10 +1,6 @@
 import * as _ from "lodash";
 import { Helper } from "./helper";
-<<<<<<< HEAD
 import { ActivityInfoModel, AthleteModel, ReleaseNoteModel, SyncResultModel, UserSettings } from "@elevate/shared/models";
-=======
-import { ActivityInfoModel, AthleteModel, ReleaseNoteModel, SyncResultModel, UserSettingsModel } from "@elevate/shared/models";
->>>>>>> 52a8d357
 import { BrowserStorage } from "./browser-storage";
 import { CoreEnv } from "../config/core-env";
 import { AppResourcesModel } from "./models/app-resources.model";
@@ -49,10 +45,7 @@
 import { AthleteSnapshotResolver } from "@elevate/shared/resolvers";
 import { releaseNotesData } from "@elevate/shared/data";
 import { BrowserStorageType } from "./models/browser-storage-type.enum";
-<<<<<<< HEAD
 import ExtensionUserSettingsModel = UserSettings.ExtensionUserSettingsModel;
-=======
->>>>>>> 52a8d357
 
 export class Elevate {
 
@@ -104,11 +97,7 @@
 
 			if (this.userSettings.localStorageMustBeCleared) {
 				localStorage.clear();
-<<<<<<< HEAD
 				BrowserStorage.getInstance().upsertProperty<ExtensionUserSettingsModel, boolean>(BrowserStorageType.LOCAL, ["userSettings", "localStorageMustBeCleared"], false);
-=======
-				BrowserStorage.getInstance().upsertProperty<UserSettingsModel, boolean>(BrowserStorageType.LOCAL, ["userSettings", "localStorageMustBeCleared"], false);
->>>>>>> 52a8d357
 			}
 
 			// Init "elevate bridge"
