import {
	AppStorageType,
	AthleteModel,
	AthleteSettingsModel,
	DatedAthleteSettingsModel,
	Gender,
	SyncedActivityModel,
	UserLactateThresholdModel,
	UserSettingsModel,
	UserZonesModel
} from "@elevate/shared/models";
import { Helper } from "./helper";
import * as semver from "semver";
import * as _ from "lodash";
import { AppStorage } from "./app-storage";
import { Constant } from "@elevate/shared/constants";
import { userSettingsData } from "@elevate/shared/data";

class Installer {

	public previousVersion: string;
	public currentVersion: string;

	public listen() {

		chrome.runtime.onInstalled.addListener((details) => {
			if (details.reason === "install") {
				this.handleInstall(); // Pop in tab application and plugin page
			} else if (details.reason === "update") {

				this.currentVersion = chrome.runtime.getManifest().version;
				this.previousVersion = details.previousVersion;

				this.handleUpdate().then(() => {

					// Check and display sync & local storage after update
					return Promise.all([
						AppStorage.getInstance().get(AppStorageType.SYNC),
						AppStorage.getInstance().get(AppStorageType.LOCAL)
					]);

				}).then((result: any[]) => {

					console.log("Migration finished!");
					console.log("Synced data: ", result[0]);
					console.log("Local data: ", result[1]);

				}).catch((error) => {
					console.error(error);
				});
			}
		});
	}

	protected isPreviousVersionLowerThanOrEqualsTo(oldVersion: string, upgradingVersion: string): boolean {
		return semver.gte(upgradingVersion, oldVersion);
	}

	protected handleInstall() {

		chrome.tabs.create({
			url: Constant.LANDING_PAGE_URL,
		}, (tab: chrome.tabs.Tab) => {
			console.log("First install. Display website new tab:", tab);
			chrome.tabs.create({
				url: chrome.extension.getURL(Constant.APP_ROOT_URL),
			}, (tab: chrome.tabs.Tab) => {
				console.log("First install. Display settings:", tab);
			});
		});
	}

	/**
	 * Summary: Clear local history if coming from version under 5.1.1
	 * @returns {Promise<void>}
	 */
	protected migrate_to_5_1_1(): Promise<void> {

		let promise = Promise.resolve();

		//  v <= v5.1.1 ?: Clear local history if coming from version under 5.1.1
		if (this.isPreviousVersionLowerThanOrEqualsTo(this.previousVersion, "5.1.1")) {

			console.log("Migrate to 5.1.1");

			promise = AppStorage.getInstance().rm(AppStorageType.LOCAL, "computedActivities")
				.then(() => {
					return AppStorage.getInstance().rm(AppStorageType.LOCAL, "lastSyncDateTime");
				}).then(() => {
					console.log("Local History cleared");
					return Promise.resolve();
				}).catch((error: Error) => {
					return Promise.reject(error);
				});
		} else {
			console.log("Skip migrate to 5.1.1");
		}

		return promise;
	}

	/**
	 * Summary: Move & convert userHrrZones to generic heartrate zones. Remove enableAlphaFitnessTrend
	 * @returns {Promise<void>}
	 */
	protected migrate_to_5_11_0(): Promise<void> {

		let promise = Promise.resolve();

		if (this.isPreviousVersionLowerThanOrEqualsTo(this.previousVersion, "5.11.0")) {

			console.log("Migrate to 5.11.0");

			promise = AppStorage.getInstance().rm(AppStorageType.SYNC, ["enableAlphaFitnessTrend"]).then(() => {

				return AppStorage.getInstance().get(AppStorageType.SYNC);

			}).then((currentUserSavedSettings: any) => {

				const oldUserHrrZones = currentUserSavedSettings.userHrrZones; // Get user current zones

				if (oldUserHrrZones) {

					if (oldUserHrrZones.length > 0) { // If user has zones
						const newHeartRateZones: any = [];
						for (let i = 0; i < oldUserHrrZones.length; i++) {
							const hrrZone: any = oldUserHrrZones[i];
							newHeartRateZones.push({
								from: Helper.heartrateFromHeartRateReserve(hrrZone.fromHrr, currentUserSavedSettings.userMaxHr, currentUserSavedSettings.userRestHr),
								to: Helper.heartrateFromHeartRateReserve(hrrZone.toHrr, currentUserSavedSettings.userMaxHr, currentUserSavedSettings.userRestHr),
							});
						}

						if (!currentUserSavedSettings.zones) {
							currentUserSavedSettings.zones = {};
						}

						currentUserSavedSettings.zones.heartRate = newHeartRateZones;
						return AppStorage.getInstance().set(AppStorageType.SYNC, null, currentUserSavedSettings).then(() => {
							return AppStorage.getInstance().rm(AppStorageType.SYNC, ["userHrrZones"]);
						});

					} else {  // Key exists
						return AppStorage.getInstance().rm(AppStorageType.SYNC, ["userHrrZones"]);
					}
				} else {
					return Promise.resolve();
				}

			});

		} else {
			console.log("Skip migrate to 5.11.0");
		}

		return promise;
	}

	/**
	 * Summary: Removing syncWithAthleteProfile local storage object & rename computedActivities to syncedActivities. remove autoSyncMinutes
	 * @returns {Promise<void>}
	 */
	protected migrate_to_6_1_2(): Promise<void> {

		let promise = Promise.resolve();

		// v <= v6.1.2 ?: Removing syncWithAthleteProfile local storage object & rename computedActivities to syncedActivities
		if (this.isPreviousVersionLowerThanOrEqualsTo(this.previousVersion, "6.1.2")) {

			console.log("Migrate to 6.1.2");

			promise = AppStorage.getInstance().rm(AppStorageType.LOCAL, ["syncWithAthleteProfile"]).then(() => {

				return AppStorage.getInstance().get<SyncedActivityModel[]>(AppStorageType.LOCAL, "computedActivities").then((computedActivities: SyncedActivityModel[]) => {

					if (computedActivities) {
						return AppStorage.getInstance().set(AppStorageType.LOCAL, "syncedActivities", computedActivities).then(() => {
							return AppStorage.getInstance().rm(AppStorageType.LOCAL, ["computedActivities"]);
						});
					} else {
						return Promise.resolve();
					}
				}).then(() => {
					return AppStorage.getInstance().rm(AppStorageType.SYNC, ["autoSyncMinutes"]);
				});

			});

		} else {
			console.log("Skip migrate to 6.1.2");
		}

		return promise;
	}

	/**
	 * Summary: Removing synced displayMotivationScore
	 * @returns {Promise<void>}
	 */
	protected migrate_to_6_4_0(): Promise<void> {

		let promise = Promise.resolve();

		if (this.isPreviousVersionLowerThanOrEqualsTo(this.previousVersion, "6.4.0")) {
			console.log("Migrate to 6.4.0");
			promise = AppStorage.getInstance().rm(AppStorageType.SYNC, ["displayMotivationScore"]);
		} else {
			console.log("Skip migrate to 6.4.0");
		}

		return promise;
	}

	/**
	 * Summary: Migrate old user synced athletes setting to athleteModel. Remove old user synced athletes setting.
	 * Create datedAthleteSettings into local storage
	 * @returns {Promise<void>}
	 */
	protected migrate_to_6_5_0(): Promise<void> {

		let promise = Promise.resolve();

		if (this.isPreviousVersionLowerThanOrEqualsTo(this.previousVersion, "6.5.0")) {

			console.log("Migrate to 6.5.0");

			promise = AppStorage.getInstance().get(AppStorageType.SYNC).then((userSettingsModel: any) => {

				if (userSettingsModel.userGender) {
					const userGender = (userSettingsModel.userGender === "men") ? Gender.MEN : Gender.WOMEN;

					const athleteModel = new AthleteModel(userGender, new AthleteSettingsModel(
						(_.isNumber(userSettingsModel.userMaxHr)) ? userSettingsModel.userMaxHr : null,
						(_.isNumber(userSettingsModel.userRestHr)) ? userSettingsModel.userRestHr : null,
						(!_.isEmpty(userSettingsModel.userLTHR)) ? userSettingsModel.userLTHR : UserLactateThresholdModel.DEFAULT_MODEL,
						(_.isNumber(userSettingsModel.userFTP)) ? userSettingsModel.userFTP : null,
						(_.isNumber(userSettingsModel.userRunningFTP)) ? userSettingsModel.userRunningFTP : null,
						(_.isNumber(userSettingsModel.userSwimFTP)) ? userSettingsModel.userSwimFTP : null,
						(_.isNumber(userSettingsModel.userWeight)) ? userSettingsModel.userWeight : null
					));

					// Create new athlete model structure and apply change in sync settings
					return AppStorage.getInstance().set(AppStorageType.SYNC, "athleteModel", athleteModel);
				} else {
					return Promise.resolve();
				}

			}).then(() => {
				// Remove deprecated old user settings
				return AppStorage.getInstance().rm(AppStorageType.SYNC, ["userGender", "userMaxHr", "userRestHr", "userLTHR", "userFTP", "userRunningFTP", "userSwimFTP", "userWeight"]);

			}).then(() => {
				return AppStorage.getInstance().rm(AppStorageType.LOCAL, "profileConfigured");
			});

		} else {
			console.log("Skip migrate to 6.5.0");
		}

		return promise;
	}

	protected migrate_to_6_6_0(): Promise<void> {

		let promise = Promise.resolve();

		if (this.isPreviousVersionLowerThanOrEqualsTo(this.previousVersion, "6.6.0")) {

			console.log("Migrate to 6.6.0");

			// Migrate storage of zones from ZoneModel[] to number[] => less space on storage
			promise = AppStorage.getInstance().get(AppStorageType.SYNC).then((userSettingsModel: any) => {

				const userZonesModel = userSettingsModel.zones;

				let promiseMigrate;

				try {
					userZonesModel.speed = UserZonesModel.serialize(userZonesModel.speed);
					userZonesModel.pace = UserZonesModel.serialize(userZonesModel.pace);
					userZonesModel.gradeAdjustedPace = UserZonesModel.serialize(userZonesModel.gradeAdjustedPace);
					userZonesModel.heartRate = UserZonesModel.serialize(userZonesModel.heartRate);
					userZonesModel.power = UserZonesModel.serialize(userZonesModel.power);
					userZonesModel.runningPower = UserZonesModel.serialize(userZonesModel.runningPower);
					userZonesModel.cyclingCadence = UserZonesModel.serialize(userZonesModel.cyclingCadence);
					userZonesModel.runningCadence = UserZonesModel.serialize(userZonesModel.runningCadence);
					userZonesModel.grade = UserZonesModel.serialize(userZonesModel.grade);
					userZonesModel.elevation = UserZonesModel.serialize(userZonesModel.elevation);
					userZonesModel.ascent = UserZonesModel.serialize(userZonesModel.ascent);

					promiseMigrate = AppStorage.getInstance().set(AppStorageType.SYNC, "zones", userZonesModel);

				} catch (err) {
					console.warn(err);
					promiseMigrate = AppStorage.getInstance().set(AppStorageType.SYNC, "zones", userSettingsData.zones); // Reset to default
				}

				return promiseMigrate;
			});

		} else {
			console.log("Skip migrate to 6.6.0");
		}

		return promise;
	}

	/**
	 * Force user using single athlete settings to use dated ones
	 */
	protected migrate_to_6_7_0(): Promise<void> {

		let promise = Promise.resolve();

		if (this.isPreviousVersionLowerThanOrEqualsTo(this.previousVersion, "6.7.0")) {

			console.log("Migrate to 6.7.0");

			promise = AppStorage.getInstance().get<DatedAthleteSettingsModel[]>(AppStorageType.LOCAL, "datedAthleteSettings")
				.then((localDatedAthleteSettingsModels: DatedAthleteSettingsModel[]) => {

					if (_.isEmpty(localDatedAthleteSettingsModels)) {

						return AppStorage.getInstance().get(AppStorageType.SYNC).then((userSettingsModel: UserSettingsModel) => {

							const athleteSettings = (userSettingsModel && userSettingsModel.athleteModel && userSettingsModel.athleteModel.athleteSettings)
								? userSettingsModel.athleteModel.athleteSettings : AthleteSettingsModel.DEFAULT_MODEL;

							const datedAthleteSettings: DatedAthleteSettingsModel[] = [
								new DatedAthleteSettingsModel(DatedAthleteSettingsModel.DEFAULT_SINCE, athleteSettings),
								new DatedAthleteSettingsModel(null, athleteSettings)
							];

							return AppStorage.getInstance().set(AppStorageType.LOCAL, "datedAthleteSettings", datedAthleteSettings).then(() => {
								return AppStorage.getInstance().set(AppStorageType.SYNC, "hasDatedAthleteSettings", true);
							});

						});

					} else {
						return Promise.resolve();
					}
				});

		} else {
			console.log("Skip migrate to 6.7.0");
		}

		return promise;
	}

	protected migrate_to_6_8_1(): Promise<void> {

		let promise: Promise<void>;

		if (this.isPreviousVersionLowerThanOrEqualsTo(this.previousVersion, "6.8.1")) {

			console.log("Migrate to 6.8.1");

			let userSettingsModel: UserSettingsModel;

			// Move all user settings content inside specific key
			promise = AppStorage.getInstance().get(AppStorageType.SYNC).then((settings: UserSettingsModel) => {

				const hasUserSettingsKey = !_.isEmpty((<any>settings).userSettings);

				if (hasUserSettingsKey) {
					return Promise.resolve();
				} else {

					userSettingsModel = settings;

					delete (userSettingsModel as any).bestSplitsConfiguration; // Remove best split config from user settings

					return AppStorage.getInstance().clear(AppStorageType.SYNC).then(() => {
						return AppStorage.getInstance().set(AppStorageType.SYNC, "userSettings", userSettingsModel);
					});
				}

			});

		} else {

			console.log("Skip migrate to 6.8.1");

			promise = Promise.resolve();
		}

		return promise;
	}

<<<<<<< HEAD
	protected migrate_to_6_8_2(): Promise<void> {

		let promise: Promise<void>;

		if (this.isPreviousVersionLowerThanOrEqualsTo(this.previousVersion, "6.8.2")) {

			console.log("Migrate to 6.8.2");
=======
	protected migrate_to_6_9_0(): Promise<void> {

		let promise: Promise<void>;

		if (this.isPreviousVersionLowerThanOrEqualsTo(this.previousVersion, "6.9.0")) {

			console.log("Migrate to 6.9.0");
>>>>>>> af35cb9a

			let userSettingsModel: UserSettingsModel;

			// Move all user settings content inside specific key
			promise = AppStorage.getInstance().get(AppStorageType.SYNC, "userSettings").then((settings: UserSettingsModel) => {

				const hasOldYearProgressTargets = _.isNumber((<any>settings).targetsYearRide) || _.isNumber((<any>settings).targetsYearRun);

				if (hasOldYearProgressTargets) {
					userSettingsModel = settings;
					delete (userSettingsModel as any).targetsYearRide;
					delete (userSettingsModel as any).targetsYearRun;
					return AppStorage.getInstance().set(AppStorageType.SYNC, "userSettings", userSettingsModel);
				} else {
					return Promise.resolve();
				}
			});

		} else {

<<<<<<< HEAD
			console.log("Skip migrate to 6.8.2");
=======
			console.log("Skip migrate to 6.9.0");
>>>>>>> af35cb9a

			promise = Promise.resolve();
		}

		return promise;
	}

	protected handleUpdate(): Promise<void> {

		console.log("Updated from " + this.previousVersion + " to " + this.currentVersion);
		console.debug("UserSettings on update", userSettingsData);

		return this.migrate_to_5_1_1().then(() => {
			return this.migrate_to_5_11_0();
		}).then(() => {
			return this.migrate_to_6_1_2();
		}).then(() => {
			return this.migrate_to_6_4_0();
		}).then(() => {
			return this.migrate_to_6_5_0();
		}).then(() => {
			return this.migrate_to_6_6_0();
		}).then(() => {
			return this.migrate_to_6_7_0();
		}).then(() => {
			return this.migrate_to_6_8_1();
		}).then(() => {
<<<<<<< HEAD
			return this.migrate_to_6_8_2();
=======
			return this.migrate_to_6_9_0();
>>>>>>> af35cb9a
		}).catch(error => console.error(error));

	}

}

const installer = new Installer();
installer.listen();









<|MERGE_RESOLUTION|>--- conflicted
+++ resolved
@@ -389,23 +389,13 @@
 		return promise;
 	}
 
-<<<<<<< HEAD
-	protected migrate_to_6_8_2(): Promise<void> {
+	protected migrate_to_6_9_0(): Promise<void> {
 
 		let promise: Promise<void>;
 
-		if (this.isPreviousVersionLowerThanOrEqualsTo(this.previousVersion, "6.8.2")) {
-
-			console.log("Migrate to 6.8.2");
-=======
-	protected migrate_to_6_9_0(): Promise<void> {
-
-		let promise: Promise<void>;
-
 		if (this.isPreviousVersionLowerThanOrEqualsTo(this.previousVersion, "6.9.0")) {
 
 			console.log("Migrate to 6.9.0");
->>>>>>> af35cb9a
 
 			let userSettingsModel: UserSettingsModel;
 
@@ -426,11 +416,7 @@
 
 		} else {
 
-<<<<<<< HEAD
-			console.log("Skip migrate to 6.8.2");
-=======
 			console.log("Skip migrate to 6.9.0");
->>>>>>> af35cb9a
 
 			promise = Promise.resolve();
 		}
@@ -458,11 +444,7 @@
 		}).then(() => {
 			return this.migrate_to_6_8_1();
 		}).then(() => {
-<<<<<<< HEAD
-			return this.migrate_to_6_8_2();
-=======
 			return this.migrate_to_6_9_0();
->>>>>>> af35cb9a
 		}).catch(error => console.error(error));
 
 	}
