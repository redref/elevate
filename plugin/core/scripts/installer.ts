--- conflicted
+++ resolved
@@ -16,11 +16,8 @@
 import { YearToDateProgressPresetModel } from "../../app/src/app/year-progress/shared/models/year-to-date-progress-preset.model";
 import { ProgressMode } from "../../app/src/app/year-progress/shared/enums/progress-mode.enum";
 import { BrowserStorageType } from "./models/browser-storage-type.enum";
-<<<<<<< HEAD
+import { Tools } from "@elevate/shared/tools";
 import ExtensionUserSettingsModel = UserSettings.ExtensionUserSettingsModel;
-=======
-import { Tools } from "@elevate/shared/tools";
->>>>>>> 52a8d357
 
 class Installer {
 
@@ -235,11 +232,7 @@
 				if (userSettingsModel.userGender) {
 					const userGender = (userSettingsModel.userGender === "men") ? Gender.MEN : Gender.WOMEN;
 
-<<<<<<< HEAD
-					const athleteModel = new AthleteModel(userGender, <any>new AthleteSettingsModel(
-=======
 					const athleteModel = new AthleteModel(userGender, <any> new AthleteSettingsModel(
->>>>>>> 52a8d357
 						(_.isNumber(userSettingsModel.userMaxHr)) ? userSettingsModel.userMaxHr : null,
 						(_.isNumber(userSettingsModel.userRestHr)) ? userSettingsModel.userRestHr : null,
 						(!_.isEmpty(userSettingsModel.userLTHR)) ? userSettingsModel.userLTHR : UserLactateThresholdModel.DEFAULT_MODEL,
@@ -302,11 +295,7 @@
 
 				} catch (err) {
 					console.warn(err);
-<<<<<<< HEAD
 					promiseMigrate = BrowserStorage.getInstance().set(BrowserStorageType.SYNC, "zones", ExtensionUserSettingsModel.DEFAULT_MODEL.zones); // Reset to default
-=======
-					promiseMigrate = BrowserStorage.getInstance().set(BrowserStorageType.SYNC, "zones", userSettingsData.zones); // Reset to default
->>>>>>> 52a8d357
 				}
 
 				return promiseMigrate;
@@ -374,11 +363,7 @@
 			let userSettingsModel: ExtensionUserSettingsModel;
 
 			// Move all user settings content inside specific key
-<<<<<<< HEAD
 			promise = BrowserStorage.getInstance().get(BrowserStorageType.SYNC).then((settings: ExtensionUserSettingsModel) => {
-=======
-			promise = BrowserStorage.getInstance().get(BrowserStorageType.SYNC).then((settings: UserSettingsModel) => {
->>>>>>> 52a8d357
 
 				const hasUserSettingsKey = !_.isEmpty((<any> settings).userSettings);
 
@@ -418,11 +403,7 @@
 			let userSettingsModel: ExtensionUserSettingsModel;
 
 			// Move all user settings content inside specific key
-<<<<<<< HEAD
 			promise = BrowserStorage.getInstance().get(BrowserStorageType.SYNC, "userSettings").then((settings: ExtensionUserSettingsModel) => {
-=======
-			promise = BrowserStorage.getInstance().get(BrowserStorageType.SYNC, "userSettings").then((settings: UserSettingsModel) => {
->>>>>>> 52a8d357
 
 				const hasOldYearProgressTargets = _.isNumber((<any> settings).targetsYearRide) || _.isNumber((<any> settings).targetsYearRun);
 
@@ -487,11 +468,7 @@
 
 	protected migrate_to_6_11_0(): Promise<void> {
 
-<<<<<<< HEAD
-		let promise: Promise<void>;
-=======
 		let promise: Promise<void> = Promise.resolve();
->>>>>>> 52a8d357
 
 		if (this.isPreviousVersionLowerThanOrEqualsTo(this.previousVersion, "6.11.0")) {
 
@@ -510,13 +487,8 @@
 					throw Error(alreadyMigratedMessage);
 				}
 
-<<<<<<< HEAD
-				const userSettingsModel: ExtensionUserSettingsModel = <ExtensionUserSettingsModel>result[0];
-				const localBrowserStorage: any = <any>result[1] || <any>{};
-=======
-				const userSettingsModel: UserSettingsModel = <UserSettingsModel> result[0];
+				const userSettingsModel: ExtensionUserSettingsModel = <ExtensionUserSettingsModel> result[0];
 				const localBrowserStorage: any = <any> result[1] || <any> {};
->>>>>>> 52a8d357
 
 				localBrowserStorage["userSettings"] = userSettingsModel;
 
@@ -533,19 +505,7 @@
 
 			}).then(result => {
 
-<<<<<<< HEAD
-				const userSettingsModel: ExtensionUserSettingsModel = <ExtensionUserSettingsModel>result[0];
-				const datedAthleteSettings: DatedAthleteSettingsModel[] = <DatedAthleteSettingsModel[]>result[1];
-
-				// Create new athlete storage local
-				const athleteModel: AthleteModel = (<any>userSettingsModel).athleteModel;
-				const isSingleAthleteSettingsMode = (<any>userSettingsModel).hasDatedAthleteSettings === false;
-
-				if (isSingleAthleteSettingsMode) {
-
-					const athleteSettings: AthleteSettingsModel = (athleteModel && (<any>athleteModel).athleteSettings) ? (<any>athleteModel).athleteSettings : AthleteSettingsModel.DEFAULT_MODEL;
-=======
-				const userSettingsModel: UserSettingsModel = <UserSettingsModel> result[0];
+				const userSettingsModel: ExtensionUserSettingsModel = <ExtensionUserSettingsModel> result[0];
 				const datedAthleteSettings: DatedAthleteSettingsModel[] = <DatedAthleteSettingsModel[]> result[1];
 
 				// Create new athlete storage local
@@ -555,7 +515,6 @@
 				if (isSingleAthleteSettingsMode) {
 
 					const athleteSettings: AthleteSettingsModel = (athleteModel && (<any> athleteModel).athleteSettings) ? (<any> athleteModel).athleteSettings : AthleteSettingsModel.DEFAULT_MODEL;
->>>>>>> 52a8d357
 
 					athleteModel.datedAthleteSettings = [
 						new DatedAthleteSettingsModel(DatedAthleteSettingsModel.DEFAULT_SINCE, athleteSettings),
@@ -567,15 +526,9 @@
 				}
 
 				// Remove deprecated keys
-<<<<<<< HEAD
-				delete (<any>athleteModel).athleteSettings;
-				delete (<any>userSettingsModel).athleteModel;
-				delete (<any>userSettingsModel).hasDatedAthleteSettings;
-=======
 				delete (<any> athleteModel).athleteSettings;
 				delete (<any> userSettingsModel).athleteModel;
 				delete (<any> userSettingsModel).hasDatedAthleteSettings;
->>>>>>> 52a8d357
 
 				return Promise.all([
 					BrowserStorage.getInstance().set(BrowserStorageType.LOCAL, "userSettings", userSettingsModel), // Update user settings
@@ -589,13 +542,8 @@
 
 				// Rename athleteModel to athleteSnapshot for each activity
 				_.forEach(syncedActivities, (activity: SyncedActivityModel) => {
-<<<<<<< HEAD
-					activity.athleteSnapshot = (<any>activity).athleteModel;
-					delete (<any>activity).athleteModel;
-=======
 					activity.athleteSnapshot = (<any> activity).athleteModel;
 					delete (<any> activity).athleteModel;
->>>>>>> 52a8d357
 				});
 
 				return BrowserStorage.getInstance().set(BrowserStorageType.LOCAL, "syncedActivities", syncedActivities);
@@ -607,9 +555,6 @@
 					console.error(error);
 				}
 
-<<<<<<< HEAD
-				promise = Promise.resolve();
-=======
 				return Promise.resolve();
 
 			}).then(() => {
@@ -625,26 +570,15 @@
 					return BrowserStorage.getInstance().set(BrowserStorageType.LOCAL, "yearProgressPresets", yearProgressPresets);
 
 				});
->>>>>>> 52a8d357
-
-			});
-
-		} else {
-<<<<<<< HEAD
-
+
+			});
+
+		} else {
 			console.log("Skip migrate to 6.11.0");
-
-			promise = Promise.resolve();
-		}
-
-		return promise;
-=======
-			console.log("Skip migrate to 6.11.0");
-		}
-
-		return promise;
-
->>>>>>> 52a8d357
+		}
+
+		return promise;
+
 	}
 
 	protected handleUpdate(): Promise<void> {
