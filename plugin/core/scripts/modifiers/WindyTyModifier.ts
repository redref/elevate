--- conflicted
+++ resolved
@@ -1,11 +1,8 @@
 import * as _ from "lodash";
 import { IUserSettings } from "../../../common/scripts/interfaces/IUserSettings";
 import { IAppResources } from "../interfaces/IAppResources";
-<<<<<<< HEAD
+import { ISpeedUnitData } from "../../../common/scripts/interfaces/IActivityData";
 import { Helper } from "../../../common/scripts/Helper";
-import { ISpeedUnitData } from "../../../common/scripts/interfaces/IActivityData";
-=======
->>>>>>> 3df8b8a4
 
 export class WindyTyModifier implements IModifier {
 	protected activityId: number;
@@ -34,7 +31,6 @@
 				return;
 			}
 
-<<<<<<< HEAD
 			this.baryCenterPosition = baryCenterPosition;
 			this.modifyPage();
 		});
@@ -153,7 +149,7 @@
 			transitionIn: "fade",
 			transitionOut: "fade",
 			type: "iframe",
-			content: '<iframe src="' + url + '" width="' + window.innerWidth * 0.950 + '" height="' + window.innerHeight * 0.875 + '" frameborder="0"></iframe>',
+			content: "<iframe src=\"" + url + "\" width=\"" + window.innerWidth * 0.950 + "\" height=\"" + window.innerHeight * 0.875 + "\" frameborder=\"0\"></iframe>",
 		});
 	}
 
@@ -162,134 +158,5 @@
 		const n: string = number + "";
 		return (n.length >= width) ? n : new Array(width - n.length + 1).join(z) + n;
 	}
-=======
-            if (!baryCenterPosition) {
-                console.log("Skipping WindyTyModifier execution, no baryCenterPosition available");
-                return;
-            }
-
-            this.baryCenterPosition = baryCenterPosition;
-            this.modifyPage();
-        });
-    }
-
-    protected getActivityBaryCenter(callback: (latLon: LatLon) => void): void {
-
-        const url: string = "/activities/" + this.activityId + "/streams?stream_types[]=latlng";
-
-        $.ajax({
-            url,
-            dataType: "json",
-        }).done((jsonResponse) => {
-
-            if (_.isEmpty(jsonResponse.latlng)) {
-                callback(null);
-                return;
-            }
-
-            // Store first, middle and last position from latlng. These 3 position will help to findout barycenter position of th activity
-            const firstMiddleLastPosition: number[] = [];
-            firstMiddleLastPosition.push(jsonResponse.latlng[0]);
-            firstMiddleLastPosition.push(jsonResponse.latlng[Math.round((jsonResponse.latlng.length - 1) / 2)]);
-            firstMiddleLastPosition.push(jsonResponse.latlng[jsonResponse.latlng.length - 1]);
-
-            const startPoint: number[] = jsonResponse.latlng[0];
-            const midPoint: number[] = jsonResponse.latlng[Math.round((jsonResponse.latlng.length - 1) / 2)];
-            const endPoint: number[] = jsonResponse.latlng[jsonResponse.latlng.length - 1];
-
-            const baryCenterPoint: number[] = [];
-
-            // Add start + end vector
-            baryCenterPoint[0] = (startPoint[0] + endPoint[0]) / 2;
-            baryCenterPoint[1] = (startPoint[1] + endPoint[1]) / 2;
-
-            // Add middPoint
-            baryCenterPoint[0] = (baryCenterPoint[0] + midPoint[0]) / 2;
-            baryCenterPoint[1] = (baryCenterPoint[1] + midPoint[1]) / 2;
-
-            callback(new LatLon(baryCenterPoint[0], baryCenterPoint[1]));
-
-        });
-    }
-
-    protected modifyPage(): void {
-
-        const remoteViewActivityLinksArray: string[][] = [
-            ["Wind", "wind"],
-            ["Temp", "temp"],
-            ["Clouds", "clouds"],
-            ["Humidity", "rh"],
-        ];
-
-        let html: string = "<li class='group'>";
-        html += "<div class='title' style='cursor: pointer;' id='stravistix_weather_title'>Weather</div>";
-        html += "<ul style='display: none;' id='stravistix_weatherList'>";
-        $.each(remoteViewActivityLinksArray, function () {
-            html += "<li>";
-            html += "<a data-wheater-windyty='" + this[1] + "' href='#'>" + this[0] + "</a>";
-            html += "</li>";
-        });
-        html += "</ul>";
-
-        $("#pagenav").append($(html)).each(() => {
-
-            $("[data-wheater-windyty]").click((evt: JQuery.Event) => {
-                evt.preventDefault();
-                evt.stopPropagation();
-                this.showWeather($(evt.target).attr("data-wheater-windyty"));
-            });
-
-            $("#stravistix_weather_title").click((evt: JQuery.Event) => {
-
-                evt.preventDefault();
-                evt.stopPropagation();
-
-                if ($("#stravistix_weatherList").is(":visible")) {
-                    $("#stravistix_weatherList").slideUp();
-                } else {
-                    $("#stravistix_weatherList").slideDown();
-                }
-
-            });
-
-        });
-    }
-
-    protected showWeather(type: string): void {
-
-        const date: Date = new Date(window.pageView.activity().get("startDateLocal") * 1000);
-        const defaultZoomLevel: number = 11;
-        const windyTyHour: number = Math.round(date.getUTCHours() / 6) * 6;
-        const windUnitConfig: string = "metric.wind." + this.userSettings.windUnit;
-        const temperatureUnitConfig: string = "metric.temp." + this.userSettings.temperatureUnit;
-
-        const url: string = "https://embed.windyty.com/?" +
-            this.baryCenterPosition.lat + "," +
-            this.baryCenterPosition.lon + "," +
-            defaultZoomLevel + "," +
-            date.toISOString().split("T")[0] + "-" + this.pad(windyTyHour, 2) + "," +
-            type + "," +
-            windUnitConfig + "," +
-            temperatureUnitConfig;
-
-        console.debug("Load wheather url: " + url);
-
-        $.fancybox({
-            width: "100%",
-            height: "100%",
-            autoScale: true,
-            transitionIn: "fade",
-            transitionOut: "fade",
-            type: "iframe",
-            content: "<iframe src=\"" + url + "\" width=\"" + window.innerWidth * 0.950 + "\" height=\"" + window.innerHeight * 0.875 + "\" frameborder=\"0\"></iframe>",
-        });
-    }
-
-    protected pad(number: number, width: number, z?: any): string {
-        z = z || "0";
-        const n: string = number + "";
-        return (n.length >= width) ? n : new Array(width - n.length + 1).join(z) + n;
-    }
->>>>>>> 3df8b8a4
 
 }