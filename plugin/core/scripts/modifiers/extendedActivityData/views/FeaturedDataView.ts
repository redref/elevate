import * as _ from "lodash";
import { Helper } from "../../../../../common/scripts/Helper";
<<<<<<< HEAD
import { ActivityBasicInfoModel, AnalysisDataModel, SpeedUnitDataModel } from "../../../../../common/scripts/models/ActivityData";
import { UserSettingsModel } from "../../../../../common/scripts/models/UserSettings";
=======
import { UserSettingsModel } from "../../../../../common/scripts/models/user-settings/user-settings.model";
>>>>>>> 51e1c889
import { AbstractDataView } from "./AbstractDataView";
import { AnalysisDataModel } from "../../../../../common/scripts/models/activity-data/analysis-data.model";
import { ActivityBasicInfoModel } from "../../../../../common/scripts/models/activity-data/activity-basic-info.model";
import { SpeedUnitDataModel } from "../../../../../common/scripts/models/activity-data/speed-unit-data.model";

export class FeaturedDataView extends AbstractDataView {

	protected analysisData: AnalysisDataModel;
	protected basicInfo: ActivityBasicInfoModel;
	protected userSettings: UserSettingsModel;

	constructor(analysisData: AnalysisDataModel, userSettings: UserSettingsModel, basicInfo: any) {

		super(null);
		this.hasGraph = false;
		this.analysisData = analysisData;
		this.userSettings = userSettings;
		this.basicInfo = basicInfo;

		if (!this.analysisData || !this.userSettings) {
			console.error("analysisData and userSettings are required");
		}

		if (this.isSegmentEffortView && !_.isEmpty(this.basicInfo.segmentEffort)) {
			this.mainColor = [252, 76, 2];
		}
	}

	public render(): void {

		if (this.analysisData.moveRatio && this.userSettings.displayActivityRatio ||
			this.analysisData.toughnessScore && this.userSettings.displayMotivationScore ||
			this.analysisData.speedData && this.userSettings.displayAdvancedSpeedData ||
			this.analysisData.heartRateData && this.userSettings.displayAdvancedHrData ||
			this.analysisData.powerData && this.userSettings.displayAdvancedPowerData ||
			this.analysisData.gradeData && this.userSettings.displayAdvancedGradeData) {

			// Add a title
			this.makeGrid(7, 1); // (col, row)

			this.insertDataIntoGrid();

			this.content += "<div class=\"featuredData\">" + this.grid.html() + "</div>";
		}
	}

	protected insertDataIntoGrid(): void {

		const speedUnitsData: SpeedUnitDataModel = Helper.getSpeedUnitData();

		if (this.analysisData.moveRatio && this.userSettings.displayActivityRatio && _.isEmpty(this.basicInfo.segmentEffort)) {
			this.insertContentAtGridPosition(0, 0, this.printNumber(this.analysisData.moveRatio, 2), "Move Ratio", "", "displayActivityRatio"); // Move ratio
		}

		if (this.analysisData.speedData && this.userSettings.displayAdvancedSpeedData) {
			this.insertContentAtGridPosition(1, 0, this.printNumber((this.analysisData.speedData.upperQuartileSpeed * speedUnitsData.speedUnitFactor), 1), "75% Quartile Speed", speedUnitsData.speedUnitPerHour, "displayAdvancedSpeedData"); // Q3 Speed
		}

		if (this.analysisData.heartRateData && this.userSettings.displayAdvancedHrData) {
			this.insertContentAtGridPosition(2, 0, this.printNumber(this.analysisData.heartRateData.HRSS, 0), "HRSS <sup style='color:#FC4C02; font-size:12px; position: initial;'>NEW</sup>", "", "displayAdvancedHrData");
			this.insertContentAtGridPosition(3, 0, this.printNumber(this.analysisData.heartRateData.HRSSPerHour, 1), "HRSS / Hour <sup style='color:#FC4C02; font-size:12px; position: initial;'>NEW</sup>", "", "displayAdvancedHrData");
		}

		if (this.analysisData.powerData && this.userSettings.displayAdvancedPowerData) {

			if (_.isNumber(this.analysisData.powerData.ftp) && !this.isSegmentEffortView) {
				let label = "Best 20min Power";
				if (!this.analysisData.powerData.hasPowerMeter) {
					label = "Estimated " + label;
				}
				this.insertContentAtGridPosition(4, 0, this.printNumber(this.analysisData.powerData.ftp, 0), label + " <sup style='color:#FC4C02; font-size:12px; position: initial;'>NEW</sup>", "w", "displayAdvancedPowerData"); // Avg watt /kg
			}

			if (_.isNumber(this.analysisData.powerData.weightedWattsPerKg)) {
				let label = "Weighted Watts/kg";
				if (!this.analysisData.powerData.hasPowerMeter) {
					label = "Estimated " + label;
				}
				this.insertContentAtGridPosition(5, 0, this.printNumber(this.analysisData.powerData.weightedWattsPerKg, 2), label, "w/kg", "displayAdvancedPowerData"); // Avg watt /kg
			}
		}

		if (this.analysisData.gradeData && this.userSettings.displayAdvancedGradeData) {
			this.insertContentAtGridPosition(6, 0, this.analysisData.gradeData.gradeProfile, "Grade Profile", "", "displayAdvancedGradeData");
		}

		// Remove empty case in grid. This avoid unwanted padding on feature view rendering
		this.grid.find("td:empty").remove();
	}
}
<|MERGE_RESOLUTION|>--- conflicted
+++ resolved
@@ -1,98 +1,94 @@
-import * as _ from "lodash";
-import { Helper } from "../../../../../common/scripts/Helper";
-<<<<<<< HEAD
-import { ActivityBasicInfoModel, AnalysisDataModel, SpeedUnitDataModel } from "../../../../../common/scripts/models/ActivityData";
-import { UserSettingsModel } from "../../../../../common/scripts/models/UserSettings";
-=======
-import { UserSettingsModel } from "../../../../../common/scripts/models/user-settings/user-settings.model";
->>>>>>> 51e1c889
-import { AbstractDataView } from "./AbstractDataView";
-import { AnalysisDataModel } from "../../../../../common/scripts/models/activity-data/analysis-data.model";
-import { ActivityBasicInfoModel } from "../../../../../common/scripts/models/activity-data/activity-basic-info.model";
-import { SpeedUnitDataModel } from "../../../../../common/scripts/models/activity-data/speed-unit-data.model";
-
-export class FeaturedDataView extends AbstractDataView {
-
-	protected analysisData: AnalysisDataModel;
-	protected basicInfo: ActivityBasicInfoModel;
-	protected userSettings: UserSettingsModel;
-
-	constructor(analysisData: AnalysisDataModel, userSettings: UserSettingsModel, basicInfo: any) {
-
-		super(null);
-		this.hasGraph = false;
-		this.analysisData = analysisData;
-		this.userSettings = userSettings;
-		this.basicInfo = basicInfo;
-
-		if (!this.analysisData || !this.userSettings) {
-			console.error("analysisData and userSettings are required");
-		}
-
-		if (this.isSegmentEffortView && !_.isEmpty(this.basicInfo.segmentEffort)) {
-			this.mainColor = [252, 76, 2];
-		}
-	}
-
-	public render(): void {
-
-		if (this.analysisData.moveRatio && this.userSettings.displayActivityRatio ||
-			this.analysisData.toughnessScore && this.userSettings.displayMotivationScore ||
-			this.analysisData.speedData && this.userSettings.displayAdvancedSpeedData ||
-			this.analysisData.heartRateData && this.userSettings.displayAdvancedHrData ||
-			this.analysisData.powerData && this.userSettings.displayAdvancedPowerData ||
-			this.analysisData.gradeData && this.userSettings.displayAdvancedGradeData) {
-
-			// Add a title
-			this.makeGrid(7, 1); // (col, row)
-
-			this.insertDataIntoGrid();
-
-			this.content += "<div class=\"featuredData\">" + this.grid.html() + "</div>";
-		}
-	}
-
-	protected insertDataIntoGrid(): void {
-
-		const speedUnitsData: SpeedUnitDataModel = Helper.getSpeedUnitData();
-
-		if (this.analysisData.moveRatio && this.userSettings.displayActivityRatio && _.isEmpty(this.basicInfo.segmentEffort)) {
-			this.insertContentAtGridPosition(0, 0, this.printNumber(this.analysisData.moveRatio, 2), "Move Ratio", "", "displayActivityRatio"); // Move ratio
-		}
-
-		if (this.analysisData.speedData && this.userSettings.displayAdvancedSpeedData) {
-			this.insertContentAtGridPosition(1, 0, this.printNumber((this.analysisData.speedData.upperQuartileSpeed * speedUnitsData.speedUnitFactor), 1), "75% Quartile Speed", speedUnitsData.speedUnitPerHour, "displayAdvancedSpeedData"); // Q3 Speed
-		}
-
-		if (this.analysisData.heartRateData && this.userSettings.displayAdvancedHrData) {
-			this.insertContentAtGridPosition(2, 0, this.printNumber(this.analysisData.heartRateData.HRSS, 0), "HRSS <sup style='color:#FC4C02; font-size:12px; position: initial;'>NEW</sup>", "", "displayAdvancedHrData");
-			this.insertContentAtGridPosition(3, 0, this.printNumber(this.analysisData.heartRateData.HRSSPerHour, 1), "HRSS / Hour <sup style='color:#FC4C02; font-size:12px; position: initial;'>NEW</sup>", "", "displayAdvancedHrData");
-		}
-
-		if (this.analysisData.powerData && this.userSettings.displayAdvancedPowerData) {
-
-			if (_.isNumber(this.analysisData.powerData.ftp) && !this.isSegmentEffortView) {
-				let label = "Best 20min Power";
-				if (!this.analysisData.powerData.hasPowerMeter) {
-					label = "Estimated " + label;
-				}
-				this.insertContentAtGridPosition(4, 0, this.printNumber(this.analysisData.powerData.ftp, 0), label + " <sup style='color:#FC4C02; font-size:12px; position: initial;'>NEW</sup>", "w", "displayAdvancedPowerData"); // Avg watt /kg
-			}
-
-			if (_.isNumber(this.analysisData.powerData.weightedWattsPerKg)) {
-				let label = "Weighted Watts/kg";
-				if (!this.analysisData.powerData.hasPowerMeter) {
-					label = "Estimated " + label;
-				}
-				this.insertContentAtGridPosition(5, 0, this.printNumber(this.analysisData.powerData.weightedWattsPerKg, 2), label, "w/kg", "displayAdvancedPowerData"); // Avg watt /kg
-			}
-		}
-
-		if (this.analysisData.gradeData && this.userSettings.displayAdvancedGradeData) {
-			this.insertContentAtGridPosition(6, 0, this.analysisData.gradeData.gradeProfile, "Grade Profile", "", "displayAdvancedGradeData");
-		}
-
-		// Remove empty case in grid. This avoid unwanted padding on feature view rendering
-		this.grid.find("td:empty").remove();
-	}
-}
+import * as _ from "lodash";
+import { Helper } from "../../../../../common/scripts/Helper";
+
+import { UserSettingsModel } from "../../../../../common/scripts/models/user-settings/user-settings.model";
+import { AbstractDataView } from "./AbstractDataView";
+import { AnalysisDataModel } from "../../../../../common/scripts/models/activity-data/analysis-data.model";
+import { ActivityBasicInfoModel } from "../../../../../common/scripts/models/activity-data/activity-basic-info.model";
+import { SpeedUnitDataModel } from "../../../../../common/scripts/models/activity-data/speed-unit-data.model";
+
+export class FeaturedDataView extends AbstractDataView {
+
+	protected analysisData: AnalysisDataModel;
+	protected basicInfo: ActivityBasicInfoModel;
+	protected userSettings: UserSettingsModel;
+
+	constructor(analysisData: AnalysisDataModel, userSettings: UserSettingsModel, basicInfo: any) {
+
+		super(null);
+		this.hasGraph = false;
+		this.analysisData = analysisData;
+		this.userSettings = userSettings;
+		this.basicInfo = basicInfo;
+
+		if (!this.analysisData || !this.userSettings) {
+			console.error("analysisData and userSettings are required");
+		}
+
+		if (this.isSegmentEffortView && !_.isEmpty(this.basicInfo.segmentEffort)) {
+			this.mainColor = [252, 76, 2];
+		}
+	}
+
+	public render(): void {
+
+		if (this.analysisData.moveRatio && this.userSettings.displayActivityRatio ||
+			this.analysisData.toughnessScore && this.userSettings.displayMotivationScore ||
+			this.analysisData.speedData && this.userSettings.displayAdvancedSpeedData ||
+			this.analysisData.heartRateData && this.userSettings.displayAdvancedHrData ||
+			this.analysisData.powerData && this.userSettings.displayAdvancedPowerData ||
+			this.analysisData.gradeData && this.userSettings.displayAdvancedGradeData) {
+
+			// Add a title
+			this.makeGrid(7, 1); // (col, row)
+
+			this.insertDataIntoGrid();
+
+			this.content += "<div class=\"featuredData\">" + this.grid.html() + "</div>";
+		}
+	}
+
+	protected insertDataIntoGrid(): void {
+
+		const speedUnitsData: SpeedUnitDataModel = Helper.getSpeedUnitData();
+
+		if (this.analysisData.moveRatio && this.userSettings.displayActivityRatio && _.isEmpty(this.basicInfo.segmentEffort)) {
+			this.insertContentAtGridPosition(0, 0, this.printNumber(this.analysisData.moveRatio, 2), "Move Ratio", "", "displayActivityRatio"); // Move ratio
+		}
+
+		if (this.analysisData.speedData && this.userSettings.displayAdvancedSpeedData) {
+			this.insertContentAtGridPosition(1, 0, this.printNumber((this.analysisData.speedData.upperQuartileSpeed * speedUnitsData.speedUnitFactor), 1), "75% Quartile Speed", speedUnitsData.speedUnitPerHour, "displayAdvancedSpeedData"); // Q3 Speed
+		}
+
+		if (this.analysisData.heartRateData && this.userSettings.displayAdvancedHrData) {
+			this.insertContentAtGridPosition(2, 0, this.printNumber(this.analysisData.heartRateData.HRSS, 0), "HRSS <sup style='color:#FC4C02; font-size:12px; position: initial;'>NEW</sup>", "", "displayAdvancedHrData");
+			this.insertContentAtGridPosition(3, 0, this.printNumber(this.analysisData.heartRateData.HRSSPerHour, 1), "HRSS / Hour <sup style='color:#FC4C02; font-size:12px; position: initial;'>NEW</sup>", "", "displayAdvancedHrData");
+		}
+
+		if (this.analysisData.powerData && this.userSettings.displayAdvancedPowerData) {
+
+			if (_.isNumber(this.analysisData.powerData.ftp) && !this.isSegmentEffortView) {
+				let label = "Best 20min Power";
+				if (!this.analysisData.powerData.hasPowerMeter) {
+					label = "Estimated " + label;
+				}
+				this.insertContentAtGridPosition(4, 0, this.printNumber(this.analysisData.powerData.ftp, 0), label + " <sup style='color:#FC4C02; font-size:12px; position: initial;'>NEW</sup>", "w", "displayAdvancedPowerData"); // Avg watt /kg
+			}
+
+			if (_.isNumber(this.analysisData.powerData.weightedWattsPerKg)) {
+				let label = "Weighted Watts/kg";
+				if (!this.analysisData.powerData.hasPowerMeter) {
+					label = "Estimated " + label;
+				}
+				this.insertContentAtGridPosition(5, 0, this.printNumber(this.analysisData.powerData.weightedWattsPerKg, 2), label, "w/kg", "displayAdvancedPowerData"); // Avg watt /kg
+			}
+		}
+
+		if (this.analysisData.gradeData && this.userSettings.displayAdvancedGradeData) {
+			this.insertContentAtGridPosition(6, 0, this.analysisData.gradeData.gradeProfile, "Grade Profile", "", "displayAdvancedGradeData");
+		}
+
+		// Remove empty case in grid. This avoid unwanted padding on feature view rendering
+		this.grid.find("td:empty").remove();
+	}
+}