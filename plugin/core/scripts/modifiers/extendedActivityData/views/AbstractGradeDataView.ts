import {Helper} from "../../../../../common/scripts/Helper";
import {IGradeData} from "../../../../../common/scripts/interfaces/IActivityData";
import {AbstractDataView} from "./AbstractDataView";
export abstract class AbstractGradeDataView extends AbstractDataView {

    protected gradeData: IGradeData;

    constructor(gradeData: IGradeData, units: string) {
        super(units);
        this.mainColor = [0, 128, 0];
        this.setGraphTitleFromUnits();
        this.gradeData = gradeData;
        this.setupDistributionGraph(this.gradeData.gradeZones);
        this.setupDistributionTable(this.gradeData.gradeZones);
        this.speedUnitsData = Helper.getSpeedUnitData();
    }

    public render(): void {

        // Add a title
        this.content += this.generateSectionTitle('<img src="' + this.appResources.areaChartIcon + '" style="vertical-align: baseline; height:20px;"/> GRADE <a target="_blank" href="' + this.appResources.settingsLink + '#!/zonesSettings/grade" style="float: right;margin-right: 10px;"><img src="' + this.appResources.cogIcon + '" style="vertical-align: baseline; height:20px;"/></a>');

        // Creates a grid
        this.makeGrid(3, 7); // (col, row)

        this.insertDataIntoGrid();
        this.generateCanvasForGraph();

        // Push grid, graph and table to content view
        this.injectToContent();
    }

    protected insertDataIntoGrid(): void {

        this.insertContentAtGridPosition(0, 0, this.gradeData.gradeProfile, "Grade Profile", "", "displayAdvancedGradeData");

        this.insertContentAtGridPosition(0, 1, this.gradeData.lowerQuartileGrade, "25% Quartile Grade", "%", "displayAdvancedGradeData");
        this.insertContentAtGridPosition(1, 1, this.gradeData.medianGrade, "50% Quartile Grade", "%", "displayAdvancedGradeData");
        this.insertContentAtGridPosition(2, 1, this.gradeData.upperQuartileGrade, "75% Quartile Grade", "%", "displayAdvancedGradeData");

        this.insertContentAtGridPosition(0, 2, (this.gradeData.upFlatDownInSeconds.up / this.gradeData.upFlatDownInSeconds.total * 100).toFixed(1), "% climbing", "%", "displayAdvancedGradeData");
        this.insertContentAtGridPosition(1, 2, (this.gradeData.upFlatDownInSeconds.flat / this.gradeData.upFlatDownInSeconds.total * 100).toFixed(1), "% flat", "%", "displayAdvancedGradeData");
        this.insertContentAtGridPosition(2, 2, (this.gradeData.upFlatDownInSeconds.down / this.gradeData.upFlatDownInSeconds.total * 100).toFixed(1), "% downhill ", "%", "displayAdvancedGradeData");

        this.insertContentAtGridPosition(0, 3, Helper.secondsToHHMMSS(this.gradeData.upFlatDownInSeconds.up), "Climbing time", "", "displayAdvancedGradeData");
        this.insertContentAtGridPosition(1, 3, Helper.secondsToHHMMSS(this.gradeData.upFlatDownInSeconds.flat), "Flat time", "", "displayAdvancedGradeData");
        this.insertContentAtGridPosition(2, 3, Helper.secondsToHHMMSS(this.gradeData.upFlatDownInSeconds.down), "Downhill time", "", "displayAdvancedGradeData");

        const distanceUp: number = this.gradeData.upFlatDownDistanceData.up * this.speedUnitsData.speedUnitFactor;
        const distanceFlat: number = this.gradeData.upFlatDownDistanceData.flat * this.speedUnitsData.speedUnitFactor;
        const distanceDown: number = this.gradeData.upFlatDownDistanceData.down * this.speedUnitsData.speedUnitFactor;

<<<<<<< HEAD
        this.insertContentAtGridPosition(0, 5, ((distanceUp !== 0) ? distanceUp.toFixed(1) : "-"), "Climbing distance", this.speedUnitsData.units, "displayAdvancedGradeData");
        this.insertContentAtGridPosition(1, 5, ((distanceFlat !== 0) ? distanceFlat.toFixed(1) : "-"), "Flat distance", this.speedUnitsData.units, "displayAdvancedGradeData");
        this.insertContentAtGridPosition(2, 5, ((distanceDown !== 0) ? distanceDown.toFixed(1) : "-"), "Downhill distance", this.speedUnitsData.units, "displayAdvancedGradeData");
=======
        this.insertContentAtGridPosition(0, 5, ((distanceUp !== 0) ? distanceUp.toFixed(1) : '-'), 'Climbing distance', this.speedUnitsData.units, 'displayAdvancedGradeData');
        this.insertContentAtGridPosition(1, 5, ((distanceFlat !== 0) ? distanceFlat.toFixed(1) : '-'), 'Flat distance', this.speedUnitsData.units, 'displayAdvancedGradeData');
        this.insertContentAtGridPosition(2, 5, ((distanceDown !== 0) ? distanceDown.toFixed(1) : '-'), 'Downhill distance', this.speedUnitsData.units, 'displayAdvancedGradeData');

        this.insertContentAtGridPosition(0, 6, this.gradeData.avgGrade.toFixed(1), 'Avg grade', '%', 'displayAdvancedGradeData');
        this.insertContentAtGridPosition(1, 6, this.gradeData.maxGrade.toFixed(1), 'Max uphill grade', '%', 'displayAdvancedGradeData');
        this.insertContentAtGridPosition(2, 6, this.gradeData.minGrade.toFixed(1), 'Max downhill grade', '%', 'displayAdvancedGradeData');
>>>>>>> 97406e40
    }
}<|MERGE_RESOLUTION|>--- conflicted
+++ resolved
@@ -1,6 +1,7 @@
 import {Helper} from "../../../../../common/scripts/Helper";
 import {IGradeData} from "../../../../../common/scripts/interfaces/IActivityData";
 import {AbstractDataView} from "./AbstractDataView";
+
 export abstract class AbstractGradeDataView extends AbstractDataView {
 
     protected gradeData: IGradeData;
@@ -50,18 +51,12 @@
         const distanceFlat: number = this.gradeData.upFlatDownDistanceData.flat * this.speedUnitsData.speedUnitFactor;
         const distanceDown: number = this.gradeData.upFlatDownDistanceData.down * this.speedUnitsData.speedUnitFactor;
 
-<<<<<<< HEAD
         this.insertContentAtGridPosition(0, 5, ((distanceUp !== 0) ? distanceUp.toFixed(1) : "-"), "Climbing distance", this.speedUnitsData.units, "displayAdvancedGradeData");
         this.insertContentAtGridPosition(1, 5, ((distanceFlat !== 0) ? distanceFlat.toFixed(1) : "-"), "Flat distance", this.speedUnitsData.units, "displayAdvancedGradeData");
         this.insertContentAtGridPosition(2, 5, ((distanceDown !== 0) ? distanceDown.toFixed(1) : "-"), "Downhill distance", this.speedUnitsData.units, "displayAdvancedGradeData");
-=======
-        this.insertContentAtGridPosition(0, 5, ((distanceUp !== 0) ? distanceUp.toFixed(1) : '-'), 'Climbing distance', this.speedUnitsData.units, 'displayAdvancedGradeData');
-        this.insertContentAtGridPosition(1, 5, ((distanceFlat !== 0) ? distanceFlat.toFixed(1) : '-'), 'Flat distance', this.speedUnitsData.units, 'displayAdvancedGradeData');
-        this.insertContentAtGridPosition(2, 5, ((distanceDown !== 0) ? distanceDown.toFixed(1) : '-'), 'Downhill distance', this.speedUnitsData.units, 'displayAdvancedGradeData');
 
-        this.insertContentAtGridPosition(0, 6, this.gradeData.avgGrade.toFixed(1), 'Avg grade', '%', 'displayAdvancedGradeData');
-        this.insertContentAtGridPosition(1, 6, this.gradeData.maxGrade.toFixed(1), 'Max uphill grade', '%', 'displayAdvancedGradeData');
-        this.insertContentAtGridPosition(2, 6, this.gradeData.minGrade.toFixed(1), 'Max downhill grade', '%', 'displayAdvancedGradeData');
->>>>>>> 97406e40
+        this.insertContentAtGridPosition(0, 6, this.gradeData.avgGrade.toFixed(1), "Avg grade", "%", "displayAdvancedGradeData");
+        this.insertContentAtGridPosition(1, 6, this.gradeData.maxGrade.toFixed(1), "Max uphill grade", "%", "displayAdvancedGradeData");
+        this.insertContentAtGridPosition(2, 6, this.gradeData.minGrade.toFixed(1), "Max downhill grade", "%", "displayAdvancedGradeData");
     }
 }