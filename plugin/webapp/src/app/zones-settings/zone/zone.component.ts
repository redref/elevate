<<<<<<< HEAD
import { Component, Input, OnInit } from "@angular/core";
import { ZoneModel } from "../../../../../common/scripts/models/ActivityData";
=======
import { Component, Input, OnDestroy, OnInit } from "@angular/core";
import { IZone } from "../../../../../common/scripts/interfaces/IActivityData";
>>>>>>> 96b26a7d
import { ZonesService } from "../shared/zones.service";
import { MatSnackBar } from "@angular/material";
import * as _ from "lodash";
import { ZoneChangeOrderModel } from "../shared/zone-change-order.model";
import { ZoneChangeWhisperModel } from "../shared/zone-change-whisper.model";
import { ZoneChangeTypeModel } from "./zone-change-type.model";
import { ZoneDefinitionModel } from "../../shared/models/zone-definition.model";
import { Subscription } from "rxjs/Subscription";

@Component({
	selector: "app-zone",
	templateUrl: "./zone.component.html",
	styleUrls: ["./zone.component.scss"]
})
export class ZoneComponent implements OnInit, OnDestroy {

	@Input("zone")
	public zone: ZoneModel;

	@Input("zoneId")
	public zoneId: number;

	@Input("zoneFrom")
	public zoneFrom: number;

	@Input("zoneTo")
	public zoneTo: number;

	@Input("prevZoneFrom")
	public prevZoneFrom: number;

	@Input("nextZoneTo")
	public nextZoneTo: number;

	@Input("isFirstZone")
	public isFirstZone: boolean;

	@Input("isLastZone")
	public isLastZone: boolean;

	@Input("currentZones")
	public currentZones: ZoneModel[];

	@Input("zoneDefinition")
	public zoneDefinition: ZoneDefinitionModel;

	public zoneChangeOrderSubscription: Subscription;

	public stepUpdatesSubscription: Subscription;

	constructor(private zonesService: ZonesService,
				private snackBar: MatSnackBar) {
	}

	public ngOnInit(): void {

		this.zoneChangeOrderSubscription = this.zonesService.zoneChangeOrderUpdates.subscribe((change: ZoneChangeOrderModel) => {

			const isChangeOrderForMe = (!_.isNull(change) && (this.zoneId === change.destinationId));

			if (isChangeOrderForMe) {
				this.applyChangeOrder(change);
			}

		}, error => {

			console.error(error);

		}, () => {

			console.log("InstructionListener complete");

		});

		this.stepUpdatesSubscription = this.zonesService.stepUpdates.subscribe((step: number) => {
			this.zoneDefinition.step = step;
		});
	}

	public onZoneChange(changeType: ZoneChangeTypeModel): void {
		this.whisperZoneChange(changeType);
	}

	/**
	 * Whisper a ZoneChangeWhisperModel to <ZoneService>
	 * @param {ZoneChangeTypeModel} changeType
	 */
	public whisperZoneChange(changeType: ZoneChangeTypeModel): void {

		if (changeType.from && changeType.to) { // Skip notify zone service on first component display
			return;
		}

		if (changeType.from || changeType.to) {

			const zoneChangeWhisper: ZoneChangeWhisperModel = {
				sourceId: this.zoneId,
				from: false,
				to: false,
				value: null
			};

			if (changeType.from) {
				zoneChangeWhisper.from = true;
				zoneChangeWhisper.value = this.zone.from;
			} else if (changeType.to) {
				zoneChangeWhisper.to = true;
				zoneChangeWhisper.value = this.zone.to;
			}

			this.zonesService.whisperZoneChange(zoneChangeWhisper);
		}
	}

	private applyChangeOrder(instruction: ZoneChangeOrderModel): void {

		if (instruction.from) {
			this.zone.from = instruction.value;
		}
		if (instruction.to) {
			this.zone.to = instruction.value;
		}
	}

	public onRemoveZoneAtIndex(zoneId: number): void {

		this.zonesService.removeZoneAtIndex(zoneId)
			.then(
				message => this.popSnack(message),
				error => this.popSnack(error)
			);
	}

	/**
	 * Avoid
	 * @param {KeyboardEvent} event
	 */
	public onKeyDown(event: KeyboardEvent): void {

		const whiteListCode = [
			38, // Up arrow
			40, // Down arrow
			9, // Tab
			16 // Shift
		];

		const isKeyWhiteListed = _.indexOf(whiteListCode, event.keyCode) === -1;

		if (isKeyWhiteListed) {
			event.preventDefault();
		}
	}

	private popSnack(message: string): void {
		this.snackBar.open(message, "Close", {duration: 2500});
	}

	public ngOnDestroy(): void {
		this.zoneChangeOrderSubscription.unsubscribe();
		this.stepUpdatesSubscription.unsubscribe();
	}
}<|MERGE_RESOLUTION|>--- conflicted
+++ resolved
@@ -1,10 +1,5 @@
-<<<<<<< HEAD
-import { Component, Input, OnInit } from "@angular/core";
+import { Component, Input, OnDestroy, OnInit } from "@angular/core";
 import { ZoneModel } from "../../../../../common/scripts/models/ActivityData";
-=======
-import { Component, Input, OnDestroy, OnInit } from "@angular/core";
-import { IZone } from "../../../../../common/scripts/interfaces/IActivityData";
->>>>>>> 96b26a7d
 import { ZonesService } from "../shared/zones.service";
 import { MatSnackBar } from "@angular/material";
 import * as _ from "lodash";
