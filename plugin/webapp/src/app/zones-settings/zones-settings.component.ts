import { Component, OnDestroy, OnInit } from "@angular/core";
import { UserSettingsService } from "../shared/services/user-settings/user-settings.service";
import { UserSettingsModel, UserZonesModel } from "../../../../common/scripts/models/UserSettings";
import { ZoneModel } from "../../../../common/scripts/models/ActivityData";
import * as _ from "lodash";
import { ZONE_DEFINITIONS } from "./zone-definitions";
import { ZonesService } from "./shared/zones.service";
import { ActivatedRoute, Router } from "@angular/router";
import { AppRoutesModel } from "../shared/models/app-routes.model";
import { userSettings } from "../../../../common/scripts/UserSettings";
import { ZoneDefinitionModel } from "../shared/models/zone-definition.model";
import { Subscription } from "rxjs/Subscription";

@Component({
	selector: "app-zones-settings",
	templateUrl: "./zones-settings.component.html",
	styleUrls: ["./zones-settings.component.scss"]
})
export class ZonesSettingsComponent implements OnInit, OnDestroy {

	public static DEFAULT_ZONE_VALUE = "heartRate";

	public zoneDefinitions: ZoneDefinitionModel[] = ZONE_DEFINITIONS;
	public zoneDefinitionSelected: ZoneDefinitionModel;
<<<<<<< HEAD
	public userZones: UserZonesModel;
	public currentZones: ZoneModel[];
=======
	public userZones: IUserZones;
	public currentZones: IZone[];
	public routeParamsSubscription: Subscription;
	public zonesUpdatesSubscription: Subscription;

	public areZonesLoaded: boolean = false;
>>>>>>> 96b26a7d

	constructor(private userSettingsService: UserSettingsService,
				private route: ActivatedRoute,
				private router: Router,
				private zonesService: ZonesService) {
	}

	public ngOnInit(): void {

		// Load user zones config
		this.userSettingsService.fetch().then((userSettingsSynced: UserSettingsModel) => {

			// Load user zones data
			this.userZones = userSettingsSynced.zones;

			// Check zoneValue provided in URL
			this.routeParamsSubscription = this.route.params.subscribe(routeParams => {

				let zoneDefinition: ZoneDefinitionModel = null;

				const hasZoneValueInRoute = !_.isEmpty(routeParams.zoneValue);

				if (hasZoneValueInRoute && _.has(userSettings.zones, routeParams.zoneValue)) {

					zoneDefinition = this.getZoneDefinitionFromZoneValue(routeParams.zoneValue);

				} else {
					this.navigateToZone(ZonesSettingsComponent.DEFAULT_ZONE_VALUE);
					return;
				}

				this.loadZonesFromDefinition(zoneDefinition);
			});

		});

		// Listen for reload request from ZonesService
		// This happen when ZoneService perform a resetZonesToDefault of a zones set.
<<<<<<< HEAD
		this.zonesService.zonesUpdates.subscribe((updatedZones: ZoneModel[]) => {
=======
		this.zonesUpdatesSubscription = this.zonesService.zonesUpdates.subscribe((updatedZones: IZone[]) => {
>>>>>>> 96b26a7d
			this.currentZones = updatedZones;
		});
	}

	/**
	 *
	 * @param {string} zoneValue
	 * @returns {ZoneDefinitionModel}
	 */
	private getZoneDefinitionFromZoneValue(zoneValue: string): ZoneDefinitionModel {
		return _.find(this.zoneDefinitions, {value: zoneValue});
	}

	/**
	 * Load current zones from a zone definition.
	 * Also update the current zones managed by the zone service to add, remove, reset, import, export, ... zones.
	 * @param {ZoneDefinitionModel} zoneDefinition
	 * @param {string} overrideDefinitionTrigger
	 */
	private loadZonesFromDefinition(zoneDefinition: ZoneDefinitionModel) {

		// Load current zone from zone definition provided
		this.currentZones = _.propertyOf(this.userZones)(zoneDefinition.value);

		// Update current zones & zone definition managed by the zones service
		this.zonesService.currentZones = this.currentZones;
		this.zonesService.zoneDefinition = zoneDefinition;

		// Update the zone definition used
		this.zoneDefinitionSelected = zoneDefinition;

		setTimeout(() => { // Postpone display of zone at the end of all executions
			this.areZonesLoaded = true;
		});

	}

	/**
	 *
	 */
	public onZoneDefinitionSelected(zoneDefinition: ZoneDefinitionModel) {
		this.areZonesLoaded = false;
		this.navigateToZone(zoneDefinition.value);
	}

	/**
	 *
	 * @param {string} zoneValue
	 */
	private navigateToZone(zoneValue: string) {
		const selectedZoneUrl = AppRoutesModel.zonesSettings + "/" + zoneValue;
		this.router.navigate([selectedZoneUrl]);
	}

	/**
	 *
	 */
	public ngOnDestroy(): void {
		this.routeParamsSubscription.unsubscribe();
		this.zonesUpdatesSubscription.unsubscribe();
	}
}<|MERGE_RESOLUTION|>--- conflicted
+++ resolved
@@ -22,17 +22,12 @@
 
 	public zoneDefinitions: ZoneDefinitionModel[] = ZONE_DEFINITIONS;
 	public zoneDefinitionSelected: ZoneDefinitionModel;
-<<<<<<< HEAD
 	public userZones: UserZonesModel;
 	public currentZones: ZoneModel[];
-=======
-	public userZones: IUserZones;
-	public currentZones: IZone[];
 	public routeParamsSubscription: Subscription;
 	public zonesUpdatesSubscription: Subscription;
 
 	public areZonesLoaded: boolean = false;
->>>>>>> 96b26a7d
 
 	constructor(private userSettingsService: UserSettingsService,
 				private route: ActivatedRoute,
@@ -71,11 +66,7 @@
 
 		// Listen for reload request from ZonesService
 		// This happen when ZoneService perform a resetZonesToDefault of a zones set.
-<<<<<<< HEAD
-		this.zonesService.zonesUpdates.subscribe((updatedZones: ZoneModel[]) => {
-=======
-		this.zonesUpdatesSubscription = this.zonesService.zonesUpdates.subscribe((updatedZones: IZone[]) => {
->>>>>>> 96b26a7d
+		this.zonesUpdatesSubscription = this.zonesService.zonesUpdates.subscribe((updatedZones: ZoneModel[]) => {
 			this.currentZones = updatedZones;
 		});
 	}
