export class AppRoutesModel {
	public static readonly fitnessTrend: string = "fitnessTrend";
	public static readonly commonSettings: string = "commonSettings";
	public static readonly athleteSettings: string = "athleteSettings";
	public static readonly zonesSettings: string = "zonesSettings";
<<<<<<< HEAD
	public static readonly yearProgress: string = "yearProgress";
=======
	public static readonly donate: string = "donate";
	public static readonly releasesNotes: string = "releasesNotes";
>>>>>>> f0932cc3
}<|MERGE_RESOLUTION|>--- conflicted
+++ resolved
@@ -1,12 +1,9 @@
 export class AppRoutesModel {
 	public static readonly fitnessTrend: string = "fitnessTrend";
+	public static readonly yearProgress: string = "yearProgress";
 	public static readonly commonSettings: string = "commonSettings";
 	public static readonly athleteSettings: string = "athleteSettings";
 	public static readonly zonesSettings: string = "zonesSettings";
-<<<<<<< HEAD
-	public static readonly yearProgress: string = "yearProgress";
-=======
 	public static readonly donate: string = "donate";
 	public static readonly releasesNotes: string = "releasesNotes";
->>>>>>> f0932cc3
 }