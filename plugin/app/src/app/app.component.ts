import * as _ from "lodash";
import { Component, ComponentFactoryResolver, HostListener, Inject, OnDestroy, OnInit, Renderer2, Type, ViewChild } from "@angular/core";
import { AppRoutesModel } from "./shared/models/app-routes.model";
import { NavigationEnd, Router, RouterEvent } from "@angular/router";
import { MatDialog } from "@angular/material/dialog";
import { MatIconRegistry } from "@angular/material/icon";
import { MatSidenav } from "@angular/material/sidenav";
import { MatSnackBar } from "@angular/material/snack-bar";
import { AboutDialogComponent } from "./about-dialog/about-dialog.component";
import { SideNavService } from "./shared/services/side-nav/side-nav.service";
import { SideNavStatus } from "./shared/services/side-nav/side-nav-status.enum";
import { Subscription } from "rxjs";
import { WindowService } from "./shared/services/window/window.service";
import { DomSanitizer } from "@angular/platform-browser";
import { OverlayContainer } from "@angular/cdk/overlay";
import { Theme } from "./shared/enums/theme.enum";
import { EnvTarget } from "@elevate/shared/models";
import { environment } from "../environments/environment";
import { SYNC_MENU_COMPONENT_TOKEN, SyncMenuComponent } from "./sync-menu/sync-menu.component";
import { SyncMenuDirective } from "./sync-menu/sync-menu.directive";
import { TopBarDirective } from "./top-bar/top-bar.directive";
import { TOP_BAR_COMPONENT_TOKEN, TopBarComponent } from "./top-bar/top-bar.component";

class MenuItemModel {
	public name: string;
	public icon: string;
	public routerLink: string;
	public routerLinkActive: boolean;
}

@Component({
	selector: "app-root",
	templateUrl: "./app.component.html",
	styleUrls: ["./app.component.scss"]
})
export class AppComponent implements OnInit, OnDestroy {

	public static readonly DEFAULT_SIDE_NAV_STATUS: SideNavStatus = SideNavStatus.OPENED;
	public static readonly DEFAULT_SIDE_NAV_MODE: string = "side";

	public static readonly LS_SIDE_NAV_OPENED_KEY: string = "app_sideNavOpened";
	public static readonly LS_USER_THEME_PREF: string = "theme";

	public envTarget: EnvTarget = environment.target;

	public EnvTarget = EnvTarget;
	public Theme = Theme;
	public currentTheme: Theme;

	public toolBarTitle: string;
	public routerEventsSubscription: Subscription;

<<<<<<< HEAD
	@ViewChild(TopBarDirective, {static: true})
	public topBarDirective: TopBarDirective;

	@ViewChild(SyncMenuDirective, {static: true})
	public syncMenuDirective: SyncMenuDirective;

=======
>>>>>>> 63f3bebf
	@ViewChild(MatSidenav, {static: true})
	public sideNav: MatSidenav;

	public readonly mainMenuItems: Partial<MenuItemModel>[] = [
		{
			icon: "view_list",
			routerLink: AppRoutesModel.activities,
			routerLinkActive: true
		}, {
			icon: "timeline",
			routerLink: AppRoutesModel.fitnessTrend,
			routerLinkActive: true
		}, {
			icon: "date_range",
			routerLink: AppRoutesModel.yearProgressions,
			routerLinkActive: true
		}, {
			icon: "settings",
			routerLink: AppRoutesModel.globalSettings,
			routerLinkActive: true
		}, {
			icon: "accessibility",
			routerLink: AppRoutesModel.athleteSettings,
			routerLinkActive: true
		}, {
			icon: "format_line_spacing",
			routerLink: AppRoutesModel.zonesSettings,
			routerLinkActive: true
		}
	];

	public static convertRouteToTitle(route: string): string {

		if (_.isEmpty(route)) {
			return null;
		}

		const routeAsArray: string[] = _.split(route, "/");

		if (_.isEmpty(_.first(routeAsArray))) {
			routeAsArray.shift(); // Remove first element if empty (occurs when first char is "/")
		}

		let title = _.first(routeAsArray);
		title = _.first(title.split("?")); // Remove GET Params from route

		return _.startCase(_.upperFirst(title));
	}

	constructor(public router: Router,
				public dialog: MatDialog,
				public snackBar: MatSnackBar,
				public sideNavService: SideNavService,
				public windowService: WindowService,
				public overlayContainer: OverlayContainer,
				public renderer: Renderer2,
				public iconRegistry: MatIconRegistry,
				public sanitizer: DomSanitizer,
				public componentFactoryResolver: ComponentFactoryResolver,
				@Inject(TOP_BAR_COMPONENT_TOKEN) public topBarComponentType: Type<TopBarComponent>,
				@Inject(SYNC_MENU_COMPONENT_TOKEN) public syncMenuComponentImplType: Type<SyncMenuComponent>) {
		this.registerCustomIcons();
	}

	public ngOnInit(): void {

		this.instantiateTopBarComponent();

		// Instantiate and inject the platform based sync menu component (desktop, extension, ...);
		this.instantiateSyncMenuComponent();

		this.setupThemeOnLoad();

		// Update list of sections names displayed in sidebar
		_.forEach(this.mainMenuItems, (menuItemModel: MenuItemModel) => {
			menuItemModel.name = AppComponent.convertRouteToTitle(menuItemModel.routerLink);
		});

		this.sideNavSetup();

		this.toolBarTitle = AppComponent.convertRouteToTitle(this.router.url);

		this.routerEventsSubscription = this.router.events.subscribe((routerEvent: RouterEvent) => {
			if (routerEvent instanceof NavigationEnd) {
				const route: string = (<NavigationEnd> routerEvent).urlAfterRedirects;
				this.toolBarTitle = AppComponent.convertRouteToTitle(route);
			}
		});
	}

	public instantiateTopBarComponent(): TopBarComponent {
		const componentFactory = this.componentFactoryResolver.resolveComponentFactory(this.topBarComponentType);
		const componentRef = this.topBarDirective.viewContainerRef.createComponent(componentFactory);
		return <SyncMenuComponent> componentRef.instance;
	}

	public instantiateSyncMenuComponent(): SyncMenuComponent {
		const componentFactory = this.componentFactoryResolver.resolveComponentFactory(this.syncMenuComponentImplType);
		const componentRef = this.syncMenuDirective.viewContainerRef.createComponent(componentFactory);
		return <SyncMenuComponent> componentRef.instance;
	}

	public sideNavSetup(): void {

		this.sideNav.opened = (AppComponent.DEFAULT_SIDE_NAV_STATUS === SideNavStatus.OPENED);

		const sideNavOpened: string = localStorage.getItem(AppComponent.LS_SIDE_NAV_OPENED_KEY);
		if (sideNavOpened) {
			this.sideNav.opened = (sideNavOpened === "true");
		}
	}

	public setupThemeOnLoad(): void {

		let themeToBeLoaded: Theme = Theme.DEFAULT;

		const existingSavedTheme = localStorage.getItem(AppComponent.LS_USER_THEME_PREF) as Theme;

		if (existingSavedTheme) {
			themeToBeLoaded = existingSavedTheme;
		}

		this.setTheme(themeToBeLoaded);
	}

	public setTheme(theme: Theme): void {

		this.currentTheme = theme;

		// Remove previous theme if exists
		const previousTheme = this.overlayContainer.getContainerElement().classList[1] as Theme;
		if (previousTheme) {
			this.overlayContainer.getContainerElement().classList.remove(previousTheme);
		}

		// Add theme/class to overlay list
		this.overlayContainer.getContainerElement().classList.add(this.currentTheme);

		// Change body theme class
		this.renderer.setAttribute(document.body, "class", this.currentTheme);
	}

	@HostListener("window:resize")
	public setupWindowResizeBroadcast(): void {
		this.windowService.onResize(); // When user resize the window. Tell it to subscribers
	}

	public onThemeToggle(): void {
		const targetTheme = (this.currentTheme === Theme.LIGHT) ? Theme.DARK : Theme.LIGHT;
		this.setTheme(targetTheme);
		localStorage.setItem(AppComponent.LS_USER_THEME_PREF, targetTheme);
	}

	public onShowReleaseNotes(): void {
		this.router.navigate([AppRoutesModel.releasesNotes]);
	}

	public onShowShare(): void {
		this.router.navigate([AppRoutesModel.share]);
	}

	public onShowReport(): void {
		this.router.navigate([AppRoutesModel.report]);
	}

	public onShowFaq(): void {
		this.router.navigate([AppRoutesModel.frequentlyAskedQuestions]);
	}

	public onShowAbout(): void {
		this.dialog.open(AboutDialogComponent, {
			minWidth: AboutDialogComponent.MIN_WIDTH,
			maxWidth: AboutDialogComponent.MAX_WIDTH,
		});
	}

	public onAdvanceMenu(): void {
		this.router.navigate([AppRoutesModel.advancedMenu]);
	}

	public onSideNavClosed(): void {
		this.sideNavService.onChange(SideNavStatus.CLOSED);
	}

	public onSideNavOpened(): void {
		this.sideNavService.onChange(SideNavStatus.OPENED);
	}

	public onSideNavToggle(): void {
		this.sideNav.toggle();
		localStorage.setItem(AppComponent.LS_SIDE_NAV_OPENED_KEY, (this.sideNav.opened) ? "true" : "false");
	}

	public onOpenLink(url: string): void {
		window.open(url, "_blank");
	}

	public registerCustomIcons(): void {
		this.iconRegistry.addSvgIcon("strava", this.sanitizer.bypassSecurityTrustResourceUrl("./assets/icons/strava.svg"));
	}

	public ngOnDestroy(): void {
		this.routerEventsSubscription.unsubscribe();
	}
}<|MERGE_RESOLUTION|>--- conflicted
+++ resolved
@@ -36,8 +36,6 @@
 export class AppComponent implements OnInit, OnDestroy {
 
 	public static readonly DEFAULT_SIDE_NAV_STATUS: SideNavStatus = SideNavStatus.OPENED;
-	public static readonly DEFAULT_SIDE_NAV_MODE: string = "side";
-
 	public static readonly LS_SIDE_NAV_OPENED_KEY: string = "app_sideNavOpened";
 	public static readonly LS_USER_THEME_PREF: string = "theme";
 
@@ -50,15 +48,12 @@
 	public toolBarTitle: string;
 	public routerEventsSubscription: Subscription;
 
-<<<<<<< HEAD
 	@ViewChild(TopBarDirective, {static: true})
 	public topBarDirective: TopBarDirective;
 
 	@ViewChild(SyncMenuDirective, {static: true})
 	public syncMenuDirective: SyncMenuDirective;
 
-=======
->>>>>>> 63f3bebf
 	@ViewChild(MatSidenav, {static: true})
 	public sideNav: MatSidenav;
 
