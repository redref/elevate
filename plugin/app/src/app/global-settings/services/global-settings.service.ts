import { Injectable } from "@angular/core";
import { SectionModel } from "../models/section.model";
<<<<<<< HEAD
import { EnvTarget, UserSettings } from "@elevate/shared/models";
import * as _ from "lodash";
=======
import { UserSettingsModel } from "@elevate/shared/models";
import { ListItemModel } from "../models/list-item.model";
>>>>>>> 63f3bebf

@Injectable()
export class GlobalSettingsService {

	public static readonly TYPE_OPTION_CHECKBOX: string = "checkbox";
	public static readonly TYPE_OPTION_LIST: string = "list";
	public static readonly TYPE_OPTION_NUMBER: string = "number";

	public readonly sections: SectionModel[] = [{
		title: "Units",
		options: [{
			key: "systemUnit",
			type: "list",
			labels: ["All"],
<<<<<<< HEAD
			list: [{
				key: UserSettings.SYSTEM_UNIT_METRIC_KEY,
=======
			list: <ListItemModel[]> [{
				key: UserSettingsModel.SYSTEM_UNIT_METRIC_KEY,
>>>>>>> 63f3bebf
				name: "Metric",
			}, {
				key: UserSettings.SYSTEM_UNIT_IMPERIAL_KEY,
				name: "Imperial",
			}],
			title: "App system units",
		}, {
			key: "temperatureUnit",
			type: "list",
			labels: ["All"],
			list: <ListItemModel[]> [{
				key: "F",
				name: "Fahrenheit",
			}, {
				key: "C",
				name: "Celsius",
			}],
			title: "Temperature",
		}],
	}, {
		title: "Activities Extended Statistics",
		envTarget: EnvTarget.EXTENSION,
		options: [{
			key: "displayActivityRatio",
			type: "checkbox",
			title: "Move Ratio stat",
			labels: ["Cycling", "Running"],
		}, {
			key: "displayAdvancedPowerData",
			type: "checkbox",
			title: "Power stats",
			enableSubOption: ["displayRunningPowerEstimation"],
			labels: ["Cycling", "Running"],
		}, {
			key: "displayRunningPowerEstimation",
			type: "checkbox",
			title: "Running power estimation (your activities only)",
			labels: ["Running"],
		}, {
			key: "displayAdvancedHrData",
			type: "checkbox",
			title: "Heart rate stats",
			labels: ["Cycling", "Running"],
		}, {
			key: "displayAdvancedSpeedData",
			type: "checkbox",
			title: "Speed/Pace stats",
			labels: ["Cycling", "Running"],
		}, {
			key: "displayCadenceData",
			type: "checkbox",
			title: "Cadence stats",
			labels: ["Cycling", "Running"],
		}, {
			key: "displayAdvancedGradeData",
			type: "checkbox",
			title: "Grade stats",
			labels: ["Cycling", "Running"],
		}, {
			key: "displayAdvancedElevationData",
			type: "checkbox",
			title: "Elevation stats",
			labels: ["Cycling", "Running"],
		}],
	}, {
		title: "Activity viewing options",
		envTarget: EnvTarget.EXTENSION,
		options: [{
			key: "enableBothLegsCadence",
			type: "checkbox",
			title: "Enable both legs extended cadence data",
			labels: ["Running"],
		}, {
			key: "displayBikeOdoInActivity",
			type: "checkbox",
			title: "Enable bike odo display",
			labels: ["Cycling"],
		}, {
			key: "displayRunningPerformanceIndex",
			type: "checkbox",
			title: "Display running performance index",
			labels: ["Running"],
		}, {
			key: "activateRunningGradeAdjustedPace",
			type: "checkbox",
			title: "Enable Grade Adjusted Pace graph",
			labels: ["Running"],
		}, {
			key: "activateRunningHeartRate",
			type: "checkbox",
			title: "Enable Heart Rate graph",
			labels: ["Running"],
		}, {
			key: "activateRunningTemperature",
			type: "checkbox",
			title: "Enable Temperature graph",
			labels: ["Running"],
		}, {
			key: "activateRunningCadence",
			type: "checkbox",
			title: "Enable Cadence graph",
			labels: ["Running"],
		}, {
			key: "activityStravaMapType",
			type: "list",
			labels: ["All"],
			list: <ListItemModel[]> [{
				key: "terrain",
				name: "Terrain",
			}, {
				key: "standard",
				name: "Standard",
			}, {
				key: "satellite",
				name: "Satellite",
			}],
			title: "Default Strava Map type displayed in activities",
		}, {
			key: "displaySegmentTimeComparisonToKOM",
			type: "checkbox",
			title: "Enabled segment time comparison to KOM/QOM display",
			labels: ["All"],
		}, {
			key: "displaySegmentTimeComparisonToPR",
			type: "checkbox",
			title: "Enabled segment time comparison to PR display",
			labels: ["All"],
		}, {
			key: "displaySegmentTimeComparisonToCurrentYearPR",
			type: "checkbox",
			title: "Enabled segment time comparison to current year PR display",
			labels: ["All"],
		}, {
			key: "displaySegmentTimeComparisonPosition",
			type: "checkbox",
			title: "Enabled segment time comparison rank column",
			labels: ["All"],
		}, {
			key: "reviveGoogleMaps",
			type: "checkbox",
			title: "Revive Google Maps on activities",
			labels: ["All"],
			enableSubOption: ["reviveGoogleMapsLayerType"],
			hidden: true, // Google map feature marked as hidden until it come back
		}, {
			key: "reviveGoogleMapsLayerType",
			type: "list",
			labels: ["All"],
			list: <ListItemModel[]> [{
				key: "roadmap",
				name: "Roadmap",
			}, {
				key: "satellite",
				name: "Satellite",
			}, {
				key: "hybrid",
				name: "Satellite + Legends",
			}, {
				key: "terrain",
				name: "Terrain",
			}],
			title: "Default Google Maps layer type",
			hidden: true, // Google map feature marked as hidden until it come back
		}, {
			key: "displayActivityBestSplits",
			type: "checkbox",
			title: "Enable best splits into your cycling activities",
			labels: ["Cycling"],
		}, {
			key: "defaultLeaderBoardFilter",
			type: "list",
			labels: ["All"],
			list: <ListItemModel[]> [{
				key: "overall",
				name: "Overall",
			}, {
				key: "men",
				name: "Men",
			}, {
				key: "women",
				name: "Women",
			}, {
				key: "following",
				name: "Following",
			}, {
				key: "my_results",
				name: "My Results",
			}],
			title: "Default Leaderboard Filter",
		}, {
			key: "displayWindyOverlay",
			type: "checkbox",
			title: "Display Wind, Temp, Clouds & Humidity overlay of your cycling activity",
			labels: ["Cycling"],
		}],
	}, {
		title: "Segments viewing options",
		envTarget: EnvTarget.EXTENSION,
		options: [{
			key: "displaySegmentRankPercentage",
			type: "checkbox",
			title: "Segment Rank %",
			labels: ["All"],
		}, {
			key: "displayNearbySegments",
			type: "checkbox",
			title: "Nearby Segments",
			labels: ["Cycling", "Running"],
		}],

	}, {
		title: "Activities and Segments viewing options",
		envTarget: EnvTarget.EXTENSION,
		options: [{
			key: "remoteLinks",
			type: "checkbox",
			title: "Enable Veloviewer & Segment details remote views",
			labels: ["All"],
		}],
	}, {
		title: "Dashboard",
		envTarget: EnvTarget.EXTENSION,
		options: [{
			key: "feedChronologicalOrder",
			type: "checkbox",
			title: "Organize activity feed chronologically",
			labels: ["All"]
		}, {
			key: "feedHideChallenges",
			type: "checkbox",
			title: "Hide challenges",
			labels: ["All"],
		}, {
			key: "feedHideCreatedRoutes",
			type: "checkbox",
			title: "Hide created routes",
			labels: ["All"],
		}, {
			key: "feedHidePosts",
			type: "checkbox",
			title: "Hide posts",
			labels: ["All"],
		}, {
			key: "feedHideSuggestedAthletes",
			type: "checkbox",
			title: "Hide suggested athletes",
			labels: ["All"],
		}, {
			key: "feedHideVirtualRides",
			type: "checkbox",
			title: "Hide virtual rides.",
			labels: ["Cycling"],
			min: 0,
		}, {
			key: "feedHideRideActivitiesUnderDistance",
			type: "number",
			title: "Hide rides activities under distance.",
			labels: ["Cycling"],
			min: 0,
		}, {
			key: "feedHideRunActivitiesUnderDistance",
			type: "number",
			title: "Hide running activities under distance.",
			labels: ["Running"],
			min: 0,
		}],
	}, {
		title: "Hidden/Beta features",
		envTarget: EnvTarget.EXTENSION,
		options: [{
			key: "showHiddenBetaFeatures",
			type: "checkbox",
			title: "Enable Hidden/Beta features",
			labels: ["All"],
			enableSubOption: ["displayRecentEffortsHRAdjustedPacePower"],
		}, {
			key: "displayRecentEffortsHRAdjustedPacePower",
			type: "checkbox",
			title: "Display running estimated paces & cycling estimated powers from most painful effort on a segment (Experimental)",
			labels: ["Cycling", "Running"],
		}]
	}];

	public getSectionsByEnvTarget(envTarget: EnvTarget): SectionModel[] {

		const filteredSections: SectionModel[] = [];

		_.forEach(this.sections, section => {
			if (_.isUndefined(section.envTarget)) {
				filteredSections.push(section);
			} else {
				if (section.envTarget === envTarget) {
					filteredSections.push(section);
				}
			}
		});

		return filteredSections;
	}

}<|MERGE_RESOLUTION|>--- conflicted
+++ resolved
@@ -1,12 +1,8 @@
 import { Injectable } from "@angular/core";
 import { SectionModel } from "../models/section.model";
-<<<<<<< HEAD
 import { EnvTarget, UserSettings } from "@elevate/shared/models";
+import { ListItemModel } from "../models/list-item.model";
 import * as _ from "lodash";
-=======
-import { UserSettingsModel } from "@elevate/shared/models";
-import { ListItemModel } from "../models/list-item.model";
->>>>>>> 63f3bebf
 
 @Injectable()
 export class GlobalSettingsService {
@@ -21,13 +17,8 @@
 			key: "systemUnit",
 			type: "list",
 			labels: ["All"],
-<<<<<<< HEAD
-			list: [{
+			list: <ListItemModel[]> [{
 				key: UserSettings.SYSTEM_UNIT_METRIC_KEY,
-=======
-			list: <ListItemModel[]> [{
-				key: UserSettingsModel.SYSTEM_UNIT_METRIC_KEY,
->>>>>>> 63f3bebf
 				name: "Metric",
 			}, {
 				key: UserSettings.SYSTEM_UNIT_IMPERIAL_KEY,
