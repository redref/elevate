<mat-card>
	<mat-card-title>
		Dated Athlete Settings (preview)
	</mat-card-title>

	<mat-card-content>
		<div>
<<<<<<< HEAD
			<strong>Why use Dated Athlete Settings?</strong> As you know your physiological attributes evolve
			over time (heart rate, weight, power, pace, ...) and activities' stats (including stress scores) are
			functions of these attributes . After configuration by yourself, this feature will provide matching
			athlete's attributes for a given activity date to calculate stats with actual day's attributes.

			When enabled, Dated Athlete Settings will be used by all Elevate features which might need it (e.g.
=======
			<strong>Why Dated Athlete Settings?</strong> Currently <a
			href="https://support.strava.com/hc/en-us/community/posts/203479564-Changing-FTP-changes-all-previous-training-score-data"
			target="_blank">Strava do not support</a> evolution of your physiological attributes over time (heart
			rate, weight, power, pace, ...). They have to be supported because activities' stats including stress
			scores are functions of these attributes. After configuration by yourself, this feature will provide
			matching athlete's attributes for a given activity date to calculate stats with actual day's attributes.
			When enabled, Dated Athlete Settings will be used by all stravistix features which might need it (e.g.
>>>>>>> 7f0a0898
			fitness trend).
		</div>

		<div>
			<mat-icon color="warn" [style.vertical-align]="'middle'">warning</mat-icon>
			<strong>Dated Athlete Settings are currently in preview!</strong> Because preview, your below settings
			might change along updates. These settings are currently saved locally and they not synced between computers
			for technicals reasons (chrome sync api limitations). They will be online synced in a near future using a
			dedicated service. By the way, Dated Athlete Settings are exported inside Elevate backups and can be
			imported back with a restoration.
		</div>

	</mat-card-content>

	<mat-card-content>

		<div fxFill fxLayoutAlign="end center">
			<button mat-button color="primary" (click)="onAdd()">
				<mat-icon>add</mat-icon>
				Add new dated athlete settings
			</button>

			<button mat-button color="primary" (click)="onReset()">
				<mat-icon>settings_backup_restore</mat-icon>
				Reset
			</button>
		</div>

		<mat-table #table [dataSource]="dataSource" matSort>

			<ng-container matColumnDef="since">
				<mat-header-cell *matHeaderCellDef>Since</mat-header-cell>
				<mat-cell *matCellDef="let datedSettings">
					<span *ngIf="!datedSettings.isForever()">{{datedSettings.sinceAsDate | date}}</span>
					<span *ngIf="datedSettings.isForever()">Forever</span>
				</mat-cell>
			</ng-container>

			<ng-container matColumnDef="until">
				<mat-header-cell *matHeaderCellDef>Until</mat-header-cell>
				<mat-cell *matCellDef="let datedSettings">
					<span *ngIf="!datedSettings.isNow()">{{datedSettings.untilAsDate | date}}</span>
					<span *ngIf="datedSettings.isNow()">Today</span>
				</mat-cell>
			</ng-container>

			<ng-container matColumnDef="weight">
				<mat-header-cell *matHeaderCellDef>Weight</mat-header-cell>
				<mat-cell *matCellDef="let datedSettings">{{datedSettings.weight}}</mat-cell>
			</ng-container>

			<ng-container matColumnDef="maxHr">
				<mat-header-cell *matHeaderCellDef>Max HR</mat-header-cell>
				<mat-cell *matCellDef="let datedSettings">{{datedSettings.maxHr}}</mat-cell>
			</ng-container>

			<ng-container matColumnDef="restHr">
				<mat-header-cell *matHeaderCellDef>Rest HR</mat-header-cell>
				<mat-cell *matCellDef="let datedSettings">{{datedSettings.restHr}}</mat-cell>
			</ng-container>

			<ng-container matColumnDef="lthr.default">
				<mat-header-cell *matHeaderCellDef>Default LTHR</mat-header-cell>
				<mat-cell *matCellDef="let datedSettings">{{datedSettings.lthr.default}}</mat-cell>
			</ng-container>

			<ng-container matColumnDef="lthr.cycling">
				<mat-header-cell *matHeaderCellDef>Cycling LTHR</mat-header-cell>
				<mat-cell *matCellDef="let datedSettings">{{datedSettings.lthr.cycling}}</mat-cell>
			</ng-container>

			<ng-container matColumnDef="lthr.running">
				<mat-header-cell *matHeaderCellDef>Running LTHR</mat-header-cell>
				<mat-cell *matCellDef="let datedSettings">{{datedSettings.lthr.running}}</mat-cell>
			</ng-container>

			<ng-container matColumnDef="cyclingFtp">
				<mat-header-cell *matHeaderCellDef>Cycling FTP</mat-header-cell>
				<mat-cell *matCellDef="let datedSettings">{{datedSettings.cyclingFtp}}</mat-cell>
			</ng-container>

			<ng-container matColumnDef="runningFtp">
				<mat-header-cell *matHeaderCellDef>Running FTP</mat-header-cell>
				<mat-cell *matCellDef="let datedSettings">{{datedSettings.runningFtp}}</mat-cell>
			</ng-container>

			<ng-container matColumnDef="swimFtp">
				<mat-header-cell *matHeaderCellDef>Swim FTP</mat-header-cell>
				<mat-cell *matCellDef="let datedSettings">{{datedSettings.swimFtp}}</mat-cell>
			</ng-container>

			<ng-container matColumnDef="edit">
				<mat-header-cell *matHeaderCellDef [ngClass]="'editColumn'"></mat-header-cell>
				<mat-cell *matCellDef="let datedSettings" [ngClass]="'editColumn'">
					<button mat-icon-button (click)="onEdit(datedSettings.since)"
							matTooltip="Edit dated settings">
						<mat-icon>edit</mat-icon>
					</button>
				</mat-cell>
			</ng-container>

			<ng-container matColumnDef="delete">
				<mat-header-cell *matHeaderCellDef [ngClass]="'deleteColumn'"></mat-header-cell>
				<mat-cell *matCellDef="let datedSettings" [ngClass]="'deleteColumn'">
					<button *ngIf="!datedSettings.isForever()" mat-icon-button
							(click)="onRemove(datedSettings.since)"
							matTooltip="Delete dated settings">
						<mat-icon>delete</mat-icon>
					</button>
				</mat-cell>
			</ng-container>

			<mat-header-row *matHeaderRowDef="displayedColumns"></mat-header-row>
			<mat-row *matRowDef="let row; columns: displayedColumns;"></mat-row>
		</mat-table>
	</mat-card-content>
</mat-card>



<|MERGE_RESOLUTION|>--- conflicted
+++ resolved
@@ -5,22 +5,13 @@
 
 	<mat-card-content>
 		<div>
-<<<<<<< HEAD
-			<strong>Why use Dated Athlete Settings?</strong> As you know your physiological attributes evolve
-			over time (heart rate, weight, power, pace, ...) and activities' stats (including stress scores) are
-			functions of these attributes . After configuration by yourself, this feature will provide matching
-			athlete's attributes for a given activity date to calculate stats with actual day's attributes.
-
-			When enabled, Dated Athlete Settings will be used by all Elevate features which might need it (e.g.
-=======
 			<strong>Why Dated Athlete Settings?</strong> Currently <a
 			href="https://support.strava.com/hc/en-us/community/posts/203479564-Changing-FTP-changes-all-previous-training-score-data"
 			target="_blank">Strava do not support</a> evolution of your physiological attributes over time (heart
 			rate, weight, power, pace, ...). They have to be supported because activities' stats including stress
 			scores are functions of these attributes. After configuration by yourself, this feature will provide
 			matching athlete's attributes for a given activity date to calculate stats with actual day's attributes.
-			When enabled, Dated Athlete Settings will be used by all stravistix features which might need it (e.g.
->>>>>>> 7f0a0898
+			When enabled, Dated Athlete Settings will be used by all Elevate features which might need it (e.g.
 			fitness trend).
 		</div>
 
