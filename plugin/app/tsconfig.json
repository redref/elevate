{
	"compileOnSave": false,
	"compilerOptions": {
<<<<<<< HEAD
		"downlevelIteration": true,
=======
>>>>>>> 63f3bebf
		"module": "esnext",
		"outDir": "./dist/out-tsc",
		"sourceMap": true,
		"declaration": false,
		"downlevelIteration": true,
		"moduleResolution": "node",
		"emitDecoratorMetadata": true,
		"experimentalDecorators": true,
<<<<<<< HEAD
		"allowSyntheticDefaultImports": true,
		"target": "es5",
=======
		"importHelpers": true,
		"target": "es2015",
>>>>>>> 63f3bebf
		"typeRoots": [
			"node_modules/@types"
		],
		"lib": [
			"es2018",
			"dom"
		]
	},
	"angularCompilerOptions": {
		"fullTemplateTypeCheck": true,
		"strictInjectionParameters": true
	}
}<|MERGE_RESOLUTION|>--- conflicted
+++ resolved
@@ -1,10 +1,6 @@
 {
 	"compileOnSave": false,
 	"compilerOptions": {
-<<<<<<< HEAD
-		"downlevelIteration": true,
-=======
->>>>>>> 63f3bebf
 		"module": "esnext",
 		"outDir": "./dist/out-tsc",
 		"sourceMap": true,
@@ -13,13 +9,9 @@
 		"moduleResolution": "node",
 		"emitDecoratorMetadata": true,
 		"experimentalDecorators": true,
-<<<<<<< HEAD
 		"allowSyntheticDefaultImports": true,
 		"target": "es5",
-=======
 		"importHelpers": true,
-		"target": "es2015",
->>>>>>> 63f3bebf
 		"typeRoots": [
 			"node_modules/@types"
 		],
