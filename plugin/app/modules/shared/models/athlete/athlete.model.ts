--- conflicted
+++ resolved
@@ -5,7 +5,6 @@
 export class AthleteModel extends AbstractAthleteModel {
 
 	public static readonly DEFAULT_MODEL: AthleteModel = new AthleteModel(Gender.MEN, AthleteModel.getDefaultDatedAthleteSettings());
-<<<<<<< HEAD
 
 	public static getDefaultDatedAthleteSettings(): DatedAthleteSettingsModel[] {
 		const foreverSettings = Object.assign({}, DatedAthleteSettingsModel.DEFAULT_MODEL);
@@ -13,16 +12,8 @@
 		return [DatedAthleteSettingsModel.DEFAULT_MODEL, foreverSettings];
 	}
 
-=======
->>>>>>> c9136df3
 	public gender: Gender;
 	public datedAthleteSettings: DatedAthleteSettingsModel[];
-
-	public static getDefaultDatedAthleteSettings(): DatedAthleteSettingsModel[] {
-		const foreverSettings = Object.assign({}, DatedAthleteSettingsModel.DEFAULT_MODEL);
-		foreverSettings.since = null;
-		return [DatedAthleteSettingsModel.DEFAULT_MODEL, foreverSettings];
-	}
 
 	/**
 	 *
