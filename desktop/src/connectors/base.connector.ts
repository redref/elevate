--- conflicted
+++ resolved
@@ -1,15 +1,9 @@
-<<<<<<< HEAD
 import { ReplaySubject, Subject } from "rxjs";
 import { ConnectorType, SyncEvent, SyncEventType } from "@elevate/shared/sync";
 import { AthleteModel, ConnectorSyncDateTime, SyncedActivityModel, UserSettings } from "@elevate/shared/models";
 import { FlaggedIpcMessage, MessageFlag } from "@elevate/shared/electron";
 import { Service } from "../service";
 import { filter } from "rxjs/operators";
-=======
-import { Subject } from "rxjs";
-import { ConnectorType, SyncEvent } from "@elevate/shared/sync";
-import { AthleteModel, ConnectorSyncDateTime, UserSettings } from "@elevate/shared/models";
->>>>>>> 27ece7af
 import * as crypto from "crypto";
 import { BinaryLike } from "crypto";
 import UserSettingsModel = UserSettings.UserSettingsModel;
@@ -27,17 +21,6 @@
 	public syncEvents$: ReplaySubject<SyncEvent>;
 
 	public abstract sync(): Subject<SyncEvent>;
-
-	/**
-	 * Hash data
-	 * @param data
-	 * @param divide
-	 */
-	public static hashData(data: BinaryLike, divide: number = null): string {
-		const sha1 = crypto.createHash("sha1").update(data).digest("hex");
-		return sha1.slice(0, divide ? sha1.length / divide : sha1.length);
-	}
-
 
 	/**
 	 * Hash data
