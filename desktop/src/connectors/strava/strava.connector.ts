--- conflicted
+++ resolved
@@ -13,20 +13,7 @@
 	SyncEvent,
 	SyncEventType
 } from "@elevate/shared/sync";
-<<<<<<< HEAD
-import {
-	ActivityStreamsModel,
-	AthleteModel,
-	BareActivityModel,
-	ConnectorSyncDateTime,
-	Gender,
-	SyncedActivityModel,
-	UserSettings
-} from "@elevate/shared/models";
-=======
-import { ActivityStreamsModel, AnalysisDataModel, AthleteModel, BareActivityModel, ConnectorSyncDateTime, Gender, SyncedActivityModel, UserSettings } from "@elevate/shared/models";
-import { FlaggedIpcMessage, MessageFlag } from "@elevate/shared/electron";
->>>>>>> acf7e69d
+import { ActivityStreamsModel, AthleteModel, BareActivityModel, ConnectorSyncDateTime, Gender, SyncedActivityModel, UserSettings } from "@elevate/shared/models";
 import logger from "electron-log";
 import { Service } from "../../service";
 import * as _ from "lodash";
@@ -234,15 +221,9 @@
 								const syncedActivityModel: Partial<SyncedActivityModel> = bareActivity;
 								syncedActivityModel.start_timestamp = new Date(bareActivity.start_time).getTime() / 1000;
 
-<<<<<<< HEAD
 								// Assign reference to strava activity
-								_.set(syncedActivityModel, ["extras", StravaConnector.EXTRA_ACTIVITY_ID], syncedActivityModel.id); // Keep tracking  of activity id
+								syncedActivityModel.extras = {strava_activity_id: <number> syncedActivityModel.id}; // Keep tracking  of activity id
 								syncedActivityModel.id = syncedActivityModel.id + "-" + BaseConnector.hashData(syncedActivityModel.start_time, 8);
-=======
-							// Assign reference to strava activity
-							syncedActivityModel.extras = {strava_activity_id: <number> syncedActivityModel.id}; // Keep tracking  of activity id
-							syncedActivityModel.id = syncedActivityModel.id + "-" + BaseConnector.hashData(syncedActivityModel.start_time, 8);
->>>>>>> acf7e69d
 
 								// Resolve athlete snapshot for current activity date
 								syncedActivityModel.athleteSnapshot = this.athleteSnapshotResolver.resolve(syncedActivityModel.start_time);
